--- conflicted
+++ resolved
@@ -19,15 +19,10 @@
 
 ### Enhancements
 
-<<<<<<< HEAD
 * Added `realmObject.isManaged()`, `RealmObject.isManaged(obj)` and `RealmCollection.isManaged()` (#3101).
 * Added `RealmConfiguration.Builder.directory(File)`.
 * `RealmLog` has been moved to the public API. It is now possible to control which events Realm emit to Logcat. See the `RealmLog` class for more details.
 * Typed `RealmObject`s can now continue to access their fields properly even though the schema was changed while the Realm was open (#3409).
-=======
-* Move JNI build to CMake.
-* Upgrade ReLinker to 1.2.2.
->>>>>>> a0b5ca46
 
 ### Bug fixes
 
@@ -41,6 +36,7 @@
 
 * Moved JNI build to CMake.
 * Updated Realm Core to 2.0.0-rc7.
+* Upgrade ReLinker to 1.2.2.
 
 ### Enhancements
 
