package com.tightdb;

import java.nio.ByteBuffer;
import java.util.Date;

import com.tightdb.internal.CloseMutex;
import com.tightdb.typed.TightDB;

/*
 Add isEqual(Table)

 */

/**
 * This class is a base class for all TightDB tables. The class supports all low
 * level methods (define/insert/delete/update) a table has. All the native
 * communications to the TightDB C++ library are also handled by this class.
 *
 * A user who wants to create a table of his choice will automatically inherit
 * from this class by the tightdb-class generator.
 *
 * As an example, let's create a table to keep records of an employee in a
 * company.
 *
 * For this purpose we will create a class named "employee" with an Entity
 * annotation as follows.
 *
 *      @DefineTable
 *      public class employee {
 *          String name;
 *          long age;
 *          boolean hired;
 *          byte[] imageData;
 *      }
 *
 * The tightdb class generator will generate classes relevant to the employee:
 *
 * 1. Employee.java:  Represents one employee of the employee table i.e., a single row. Getter/setter
 *                    methods are declared from which you will be able to set/get values
 *                    for a particular employee.
 * 2. EmployeeTable.java:  Represents the class for storing a collection of employee i.e., a table
 *                    of rows. The class is inherited from the TableBase class as described above.
 *                    It has all the high level methods to manipulate Employee objects from the table.
 * 3. EmployeeView.java: Represents view of the employee table i.e., result set of queries.
 *
 *
 */

public class Table implements TableOrView {

    public static final long INFINITE = -1;

    protected long nativePtr;
    protected boolean immutable = false;

    // test:
    protected int tableNo;
    protected boolean DEBUG = false;
    protected static int TableCount = 0;

    static {
        TightDB.loadLibrary();
    }

    /**
     * Construct a Table base object. It can be used to register columns in this
     * table. Registering into table is allowed only for empty tables. It
     * creates a native reference of the object and keeps a reference to it.
     */
    public Table() {
        // Native methods work will be initialized here. Generated classes will
        // have nothing to do with the native functions. Generated Java Table
        // classes will work as a wrapper on top of table.
        nativePtr = createNative();
        if (nativePtr == 0)
            throw new OutOfMemoryError("Out of native memory.");
        if (DEBUG) {
            tableNo = ++TableCount;
            System.err.println("====== New Tablebase " + tableNo + " : ptr = " + nativePtr);
        }
    }

    protected native long createNative();

    protected Table(Object parent, long nativePtr, boolean immutable) {
        this.immutable = immutable;
        this.nativePtr = nativePtr;
        if (DEBUG) {
            tableNo = ++TableCount;
            System.err.println("===== New Tablebase(ptr) " + tableNo + " : ptr = " + nativePtr);
        }
    }

    @Override
    public void finalize() {
        if (DEBUG) System.err.println("==== FINALIZE " + tableNo + "...");
        close();
    }

    public void close() {
        synchronized (CloseMutex.getInstance()) {
            if (DEBUG) System.err.println("==== CLOSE " + tableNo + " ptr= " + nativePtr + " remaining " + TableCount);
            if (nativePtr == 0)
                return;
            if (DEBUG) TableCount--;
            nativeClose(nativePtr);
            nativePtr = 0;
        }
    }

    protected native void nativeClose(long nativeTablePtr);

    /*
     * Check if the Table is valid.
     * Whenever a Table/subtable is changed/updated all it's subtables are invalidated.
     * You can no longer perform any actions on the table, and if done anyway, an exception is thrown.
     * The only method you can call is 'isValid()'.
     */

    public boolean isValid(){
        return nativeIsValid(nativePtr);
    }

    protected native boolean nativeIsValid(long nativeTablePtr);

    private void verifyColumnName(String name) {
    	if (name.length() > 63) {
    		throw new IllegalArgumentException("Column names are currently limited to max 63 characters.");
    	}    	
    }
    
    /**
     * Add a column to the table dynamically.
     * @return Index of the new column.
     */
    public long addColumn (ColumnType type, String name) {
    	verifyColumnName(name);
    	return nativeAddColumn(nativePtr, type.getValue(), name);
    }

    protected native long nativeAddColumn(long nativeTablePtr, int type, String name);

    /**
     * Remove a column in the table dynamically.
     */
    public void removeColumn(long columnIndex)
    {
        nativeRemoveColumn(nativePtr, columnIndex);
    }

    protected native void nativeRemoveColumn(long nativeTablePtr, long columnIndex);

    /**
     * Rename a column in the table.
     */
    public void renameColumn(long columnIndex, String newName) {
    	verifyColumnName(newName);
        nativeRenameColumn(nativePtr, columnIndex, newName);
    }

    protected native void nativeRenameColumn(long nativeTablePtr, long columnIndex, String name);


    /**
     * Updates a table specification from a Table specification structure.
     * Supported types - refer to @see ColumnType.
     *
     * @param columnType
     *            data type of the column @see <code>ColumnType</code>
     * @param columnName
     *            name of the column. Duplicate column name is not allowed.
     */
    public void updateFromSpec(TableSpec tableSpec) {
        if (immutable) throwImmutable();
        nativeUpdateFromSpec(nativePtr, tableSpec);
    }

    protected native void nativeUpdateFromSpec(long nativeTablePtr, TableSpec tableSpec);

    // Table Size and deletion. AutoGenerated subclasses are nothing to do with this
    // class.
    /**
     * Get the number of entries/rows of this table.
     *
     * @return The number of rows.
     */
    public long size() {
        return nativeSize(nativePtr);
    }

    protected native long nativeSize(long nativeTablePtr);

    /**
     * Checks whether this table is empty or not.
     *
     * @return true if empty, otherwise false.
     */
    public boolean isEmpty() {
        return size() == 0;
    }

    /**
     * Clears the table i.e., deleting all rows in the table.
     */
    public void clear() {
        if (immutable) throwImmutable();
        nativeClear(nativePtr);
    }

    protected native void nativeClear(long nativeTablePtr);

    // Column Information.
    /**
     * Returns the number of columns in the table.
     *
     * @return the number of columns.
     */
    public long getColumnCount() {
        return nativeGetColumnCount(nativePtr);
    }

    protected native long nativeGetColumnCount(long nativeTablePtr);

    public TableSpec getTableSpec(){
        return nativeGetTableSpec(nativePtr);
    }

    protected native TableSpec nativeGetTableSpec(long nativeTablePtr);

    /**
     * Returns the name of a column identified by columnIndex. Notice that the
     * index is zero based.
     *
     * @param columnIndex
     *            the column index
     * @return the name of the column
     */
    public String getColumnName(long columnIndex) {
        return nativeGetColumnName(nativePtr, columnIndex);
    }

    protected native String nativeGetColumnName(long nativeTablePtr, long columnIndex);

    /**
     * Returns the 0-based index of a column based on the name.
     *
     * @param name
     *            column name
     * @return the index, -1 if not found
     */
    public long getColumnIndex(String name) {
        long columnCount = getColumnCount();
        for (int i = 0; i < columnCount; i++) {
            if (name.equals(getColumnName(i))) {
                return i;
            }
        }
        return -1;
    }

    /**
     * Get the type of a column identified by the columnIdex.
     *
     * @param columnIndex
     *            index of the column.
     * @return Type of the particular column.
     */
    public ColumnType getColumnType(long columnIndex)
    {
        return ColumnType.fromNativeValue(nativeGetColumnType(nativePtr, columnIndex));
    }

    protected native int nativeGetColumnType(long nativeTablePtr, long columnIndex);

    /**
     * Removes a row from the specific index. As of now the entry is simply
     * removed from the table.
     *
     * @param rowIndex
     *            the row index (starting with 0)
     *
     */
    public void remove(long rowIndex) {
        if (immutable) throwImmutable();
        nativeRemove(nativePtr, rowIndex);
    }

    protected native void nativeRemove(long nativeTablePtr, long rowIndex);

    public void removeLast() {
        if (immutable) throwImmutable();
        nativeRemoveLast(nativePtr);
    }

    protected native void nativeRemoveLast(long nativeTablePtr);

    /**
     *  EXPERIMENTAL function
     */
    public void moveLastOver(long rowIndex) {
        if (immutable) throwImmutable();
        nativeMoveLastOver(nativePtr, rowIndex);
    }

    protected native void nativeMoveLastOver(long nativeTablePtr, long rowIndex);


    // Row Handling methods.
    public long addEmptyRow() {
        if (immutable) throwImmutable();
        return nativeAddEmptyRow(nativePtr, 1);
    }

    public long addEmptyRows(long rows) {
        if (immutable) throwImmutable();
        if (rows < 1)
        	throw new IllegalArgumentException("'rows' must be > 0.");
        return nativeAddEmptyRow(nativePtr, rows);
    }

    protected native long nativeAddEmptyRow(long nativeTablePtr, long rows);

    
    /**
     * Appends the specified row to the end of the table
     * @param values
     * @return The row index of the appended row
     */
    public long add(Object... values) {
        long rowIndex = size();
    	addAt(rowIndex, values);
    	return rowIndex;
    }


    /**
     * Inserts a row at the specified row index. Shifts the row currently at that row index and any subsequent rows down (adds one to their row index).
     * @param rowIndex
     * @param values
     */
    public void addAt(long rowIndex, Object... values) {
        if (immutable) throwImmutable();

        // Check index
        long size = size();
        if (rowIndex > size) {
            throw new IllegalArgumentException("rowIndex " + String.valueOf(rowIndex) +
                    " must be <= table.size() " + String.valueOf(size) + ".");
        }

        // Check values types
        int columns = (int)getColumnCount();
        if (columns != values.length) {
            throw new IllegalArgumentException("The number of value parameters (" +
                    String.valueOf(values.length) +
                    ") does not match the number of columns in the table (" +
                    String.valueOf(columns) + ").");
        }
        ColumnType colTypes[] = new ColumnType[columns];
        for (int columnIndex = 0; columnIndex < columns; columnIndex++) {
            Object value = values[columnIndex];
            ColumnType colType = getColumnType(columnIndex);
            colTypes[columnIndex] = colType;
            if (!colType.matchObject(value)) {
                throw new IllegalArgumentException("Invalid argument no " + String.valueOf(1 + columnIndex) +
                        ". Expected a value compatible with column type " + colType + ", but got " + value.getClass() + ".");
            }
        }

        // Insert values
        for (long columnIndex = 0; columnIndex < columns; columnIndex++) {
            Object value = values[(int)columnIndex];
            switch (colTypes[(int)columnIndex]) {
            case BOOLEAN:
                nativeInsertBoolean(nativePtr, columnIndex, rowIndex, (Boolean)value);
                break;
            case INTEGER:
                nativeInsertLong(nativePtr, columnIndex, rowIndex, ((Number)value).longValue());
                break;
            case FLOAT:
                nativeInsertFloat(nativePtr, columnIndex, rowIndex, ((Float)value).floatValue());
                break;
            case DOUBLE:
                nativeInsertDouble(nativePtr, columnIndex, rowIndex, ((Double)value).doubleValue());
                break;
            case STRING:
                nativeInsertString(nativePtr, columnIndex, rowIndex, (String)value);
                break;
            case DATE:
                nativeInsertDate(nativePtr, columnIndex, rowIndex, ((Date)value).getTime()/1000);
                break;
            case MIXED:
                nativeInsertMixed(nativePtr, columnIndex, rowIndex, Mixed.mixedValue(value));
                break;
            case BINARY:
                if (value instanceof byte[])
                    nativeInsertByteArray(nativePtr, columnIndex, rowIndex, (byte[])value);
                else if (value instanceof ByteBuffer)
                    nativeInsertByteBuffer(nativePtr, columnIndex, rowIndex, (ByteBuffer)value);
                break;
            case TABLE:
                nativeInsertSubTable(nativePtr, columnIndex, rowIndex);
                insertSubtableValues(rowIndex, columnIndex, value);
                break;
            default:
                throw new RuntimeException("Unexpected columnType: " + String.valueOf(colTypes[(int)columnIndex]));
            }
        }
        //Insert done. Use native, no need to check for immutable again here
        nativeInsertDone(nativePtr); 

    }

    private void insertSubtableValues(long rowIndex, long columnIndex, Object value) {
        if (value != null) {
            // insert rows in subtable recursively
            Table subtable = getSubTableDuringInsert(columnIndex, rowIndex);
            int rows = ((Object[])value).length;
            for (int i=0; i<rows; ++i) {
                Object rowArr = ((Object[])value)[i];
                subtable.addAt(i, (Object[])rowArr);
            }
        }
    }

    /**
     * Replaces the row at the specified position with the specified row.
     * @param rowIndex
     * @param values
     */
    public void set(long rowIndex, Object... values) {
        if (immutable) throwImmutable();

        // Check index
        long size = size();
        if (rowIndex >= size) {
            throw new IllegalArgumentException("rowIndex " + String.valueOf(rowIndex) +
                    " must be < table.size() " + String.valueOf(size) + ".");
        }

        // Verify number of 'values'
        int columns = (int)getColumnCount();
        if (columns != values.length) {
            throw new IllegalArgumentException("The number of value parameters (" +
                    String.valueOf(values.length) +
                    ") does not match the number of columns in the table (" +
                    String.valueOf(columns) + ").");
        }
        // Verify type of 'values'
        ColumnType colTypes[] = new ColumnType[columns];
        for (int columnIndex = 0; columnIndex < columns; columnIndex++) {
            Object value = values[columnIndex];
            ColumnType colType = getColumnType(columnIndex);
            colTypes[columnIndex] = colType;
            if (!colType.matchObject(value)) {
                throw new IllegalArgumentException("Invalid argument no " + String.valueOf(1 + columnIndex) +
                        ". Expected a value compatible with column type " + colType + ", but got " + value.getClass() + ".");
            }
        }

        // Now that all values are verified, we can remove the row and insert it again.
        // TODO: Can be optimized to only set the values (but clear any subtables)
        remove(rowIndex);
        addAt(rowIndex, values);
    }
    
    //Instance of the inner class InternalMethods.
    private InternalMethods internal = new InternalMethods();
    
    //Returns InternalMethods instance with public internal methods. Should only be called by AbstractTable
    public InternalMethods getInternalMethods(){
        return this.internal;
    }
    
    
    //Holds methods that must be publicly available for AbstractClass.
    //Should not be called when using the dynamic interface. The methods can be accessed by calling getInternalMethods() in Table class
    public class InternalMethods{
        
        public void insertLong(long columnIndex, long rowIndex, long value) {
            if (immutable) throwImmutable();
            nativeInsertLong(nativePtr, columnIndex, rowIndex, value);
        }
        
        public void insertDouble(long columnIndex, long rowIndex, double value) {
            if (immutable) throwImmutable();
            nativeInsertDouble(nativePtr, columnIndex, rowIndex, value);
        }
        
        public void insertFloat(long columnIndex, long rowIndex, float value) {
            if (immutable) throwImmutable();
            nativeInsertFloat(nativePtr, columnIndex, rowIndex, value);
        }
        
        public void insertBoolean(long columnIndex, long rowIndex, boolean value) {
            if (immutable) throwImmutable();
            nativeInsertBoolean(nativePtr, columnIndex, rowIndex, value);
        }
        
        public void insertDate(long columnIndex, long rowIndex, Date date) {
            if (immutable) throwImmutable();
            nativeInsertDate(nativePtr, columnIndex, rowIndex, date.getTime()/1000);
        }
        
        public void insertString(long columnIndex, long rowIndex, String value) {
            if (immutable) throwImmutable();
            nativeInsertString(nativePtr, columnIndex, rowIndex, value);
        }
        
        public void insertMixed(long columnIndex, long rowIndex, Mixed data) {
            if (immutable) throwImmutable();
            nativeInsertMixed(nativePtr, columnIndex, rowIndex, data);
        }
        
        public void insertBinary(long columnIndex, long rowIndex, ByteBuffer data) {
            if (immutable) throwImmutable();
            //System.err.printf("\ninsertBinary(col %d, row %d, ByteBuffer)\n", columnIndex, rowIndex);
            //System.err.println("-- HasArray: " + (data.hasArray() ? "yes":"no") + " len= " + data.array().length);
            if (data.isDirect())
                nativeInsertByteBuffer(nativePtr, columnIndex, rowIndex, data);
            else
                throw new RuntimeException("Currently ByteBuffer must be allocateDirect().");   // FIXME: support other than allocateDirect
        }
        
        public void insertBinary(long columnIndex, long rowIndex, byte[] data) {
            if (immutable) throwImmutable();
            nativeInsertByteArray(nativePtr, columnIndex, rowIndex, data);
        }
        
        public void insertSubTable(long columnIndex, long rowIndex, Object[][] values) {
            if (immutable) throwImmutable();
            nativeInsertSubTable(nativePtr, columnIndex, rowIndex);
            insertSubtableValues(rowIndex, columnIndex, values);
        }
        
        public void insertDone() {
            if (immutable) throwImmutable();
            nativeInsertDone(nativePtr);
        }
    }


    

    protected native void nativeInsertFloat(long nativeTablePtr, long columnIndex, long rowIndex, float value);

    

    protected native void nativeInsertDouble(long nativeTablePtr, long columnIndex, long rowIndex, double value);

    
    protected native void nativeInsertLong(long nativeTablePtr, long columnIndex, long rowIndex, long value);

    

    protected native void nativeInsertBoolean(long nativeTablePtr, long columnIndex, long rowIndex, boolean value);

    

    protected native void nativeInsertDate(long nativePtr, long columnIndex, long rowIndex, long dateTimeValue);

   
    protected native void nativeInsertString(long nativeTablePtr, long columnIndex, long rowIndex, String value);

   

    protected native void nativeInsertMixed(long nativeTablePtr, long columnIndex, long rowIndex, Mixed mixed);

   

    protected native void nativeInsertByteBuffer(long nativeTablePtr, long columnIndex, long rowIndex, ByteBuffer data);

    
    protected native void nativeInsertByteArray(long nativePtr, long columnIndex, long rowIndex, byte[] data);

   

    protected native void nativeInsertSubTable(long nativeTablePtr, long columnIndex, long rowIndex);

   

    protected native void nativeInsertDone(long nativeTablePtr);

    //
    // Getters
    //

    public long getLong(long columnIndex, long rowIndex) {
        return nativeGetLong(nativePtr, columnIndex, rowIndex);
    }

    protected native long nativeGetLong(long nativeTablePtr, long columnIndex, long rowIndex);

    public boolean getBoolean(long columnIndex, long rowIndex) {
        return nativeGetBoolean(nativePtr, columnIndex, rowIndex);
    }

    protected native boolean nativeGetBoolean(long nativeTablePtr, long columnIndex, long rowIndex);

    public float getFloat(long columnIndex, long rowIndex) {
        return nativeGetFloat(nativePtr, columnIndex, rowIndex);
    }

    protected native float nativeGetFloat(long nativeTablePtr, long columnIndex, long rowIndex);

    public double getDouble(long columnIndex, long rowIndex) {
        return nativeGetDouble(nativePtr, columnIndex, rowIndex);
    }

    protected native double nativeGetDouble(long nativeTablePtr, long columnIndex, long rowIndex);

    public Date getDate(long columnIndex, long rowIndex) {
        return new Date(nativeGetDateTime(nativePtr, columnIndex, rowIndex)*1000);
    }

    protected native long nativeGetDateTime(long nativeTablePtr, long columnIndex, long rowIndex);

    /**
     * Get the value of a (string )cell.
     *
     * @param columnIndex
     *            0 based index value of the column
     * @param rowIndex
     *            0 based index of the row.
     * @return value of the particular cell
     */
    public String getString(long columnIndex, long rowIndex) {
        return nativeGetString(nativePtr, columnIndex, rowIndex);
    }

    protected native String nativeGetString(long nativePtr, long columnIndex, long rowIndex);

    /**
     * Get the value of a (binary) cell.
     *
     * @param columnIndex
     *            0 based index value of the cell column
     * @param rowIndex
     *            0 based index value of the cell row
     * @return value of the particular cell.
     */
    public ByteBuffer getBinaryByteBuffer(long columnIndex, long rowIndex) {
        return nativeGetByteBuffer(nativePtr, columnIndex, rowIndex);
    }

    protected native ByteBuffer nativeGetByteBuffer(long nativeTablePtr, long columnIndex, long rowIndex);

    public byte[] getBinaryByteArray(long columnIndex, long rowIndex) {
        return nativeGetByteArray(nativePtr, columnIndex, rowIndex);
    }

    protected native byte[] nativeGetByteArray(long nativePtr, long columnIndex, long rowIndex);

    public Mixed getMixed(long columnIndex, long rowIndex) {
        return nativeGetMixed(nativePtr, columnIndex, rowIndex);
    }

    public ColumnType getMixedType(long columnIndex, long rowIndex)
    {
        return ColumnType.fromNativeValue(nativeGetMixedType(nativePtr, columnIndex, rowIndex));
    }

    protected native int nativeGetMixedType(long nativePtr, long columnIndex, long rowIndex);

    protected native Mixed nativeGetMixed(long nativeTablePtr, long columnIndex, long rowIndex);

    /**
     *
     * Note: The subtable returned will have to be closed again after use.
     * You can let javas garbage collector handle that or better yet call close()
     * after use.
     *
     * @param columnIndex column index of the cell
     * @param rowIndex row index of the cell
     * @return TableBase the subtable at the requested cell
     */
    public Table getSubTable(long columnIndex, long rowIndex) {
        return new Table(this, nativeGetSubTable(nativePtr, columnIndex, rowIndex), immutable);
    }

    protected native long nativeGetSubTable(long nativeTablePtr, long columnIndex, long rowIndex);

    // Below version will allow to getSubTable when number of available rows are not updated yet -
    // which happens before an insertDone().
    private Table getSubTableDuringInsert(long columnIndex, long rowIndex) {
        return new Table(this, nativeGetSubTableDuringInsert(nativePtr, columnIndex, rowIndex), immutable);
    }
    private native long nativeGetSubTableDuringInsert(long nativeTablePtr, long columnIndex, long rowIndex);


    public long getSubTableSize(long columnIndex, long rowIndex) {
        return nativeGetSubTableSize(nativePtr, columnIndex, rowIndex);
    }

    protected native long nativeGetSubTableSize(long nativeTablePtr, long columnIndex, long rowIndex);

    public void clearSubTable(long columnIndex, long rowIndex) {
        if (immutable) throwImmutable();
        nativeClearSubTable(nativePtr, columnIndex, rowIndex);
    }

    protected native void nativeClearSubTable(long nativeTablePtr, long columnIndex, long rowIndex);


    //
    // Setters
    //

    public void setLong(long columnIndex, long rowIndex, long value) {
        if (immutable) throwImmutable();
        nativeSetLong(nativePtr, columnIndex, rowIndex, value);
    }

    protected native void nativeSetLong(long nativeTablePtr, long columnIndex, long rowIndex, long value);

    public void setBoolean(long columnIndex, long rowIndex, boolean value) {
        if (immutable) throwImmutable();
        nativeSetBoolean(nativePtr, columnIndex, rowIndex, value);
    }

    protected native void nativeSetBoolean(long nativeTablePtr, long columnIndex, long rowIndex, boolean value);

    public void setFloat(long columnIndex, long rowIndex, float value) {
        if (immutable) throwImmutable();
        nativeSetFloat(nativePtr, columnIndex, rowIndex, value);
    }

    protected native void nativeSetFloat(long nativeTablePtr, long columnIndex, long rowIndex, float value);

    public void setDouble(long columnIndex, long rowIndex, double value) {
        if (immutable) throwImmutable();
        nativeSetDouble(nativePtr, columnIndex, rowIndex, value);
    }

    protected native void nativeSetDouble(long nativeTablePtr, long columnIndex, long rowIndex, double value);

    public void setDate(long columnIndex, long rowIndex, Date date) {
        if (immutable) throwImmutable();
        nativeSetDate(nativePtr, columnIndex, rowIndex, date.getTime()/1000);
    }

    protected native void nativeSetDate(long nativeTablePtr, long columnIndex, long rowIndex, long dateTimeValue);

    public void setString(long columnIndex, long rowIndex, String value) {
        if (immutable) throwImmutable();
        nativeSetString(nativePtr, columnIndex, rowIndex, value);
    }

    protected native void nativeSetString(long nativeTablePtr, long columnIndex, long rowIndex, String value);

    /**
     * Sets the value for a (binary) cell.
     *
     * @param columnIndex
     *            column index of the cell
     * @param rowIndex
     *            row index of the cell
     * @param data
     *            the ByteBuffer must be allocated with ByteBuffer.allocateDirect(len)
     */
    public void setBinaryByteBuffer(long columnIndex, long rowIndex, ByteBuffer data) {
        if (immutable) throwImmutable();
        if (data == null)
            throw new NullPointerException("Null array");
        if (data.isDirect())
            nativeSetByteBuffer(nativePtr, columnIndex, rowIndex, data);
        else
            throw new RuntimeException("Currently ByteBuffer must be allocateDirect()."); // FIXME: support other than allocateDirect
    }

    protected native void nativeSetByteBuffer(long nativeTablePtr, long columnIndex, long rowIndex, ByteBuffer data);

    public void setBinaryByteArray(long columnIndex, long rowIndex, byte[] data) {
        if (immutable) throwImmutable();
        if (data == null)
            throw new NullPointerException("Null Array");
        nativeSetByteArray(nativePtr, columnIndex, rowIndex, data);
    }

    protected native void nativeSetByteArray(long nativePtr, long columnIndex, long rowIndex, byte[] data);

    /**
     * Sets the value for a (mixed typed) cell.
     *
     * @param columnIndex
     *            column index of the cell
     * @param rowIndex
     *            row index of the cell
     * @param data
     */
    public void setMixed(long columnIndex, long rowIndex, Mixed data) {
        if (immutable) throwImmutable();
        if (data == null)
            throw new NullPointerException();
        nativeSetMixed(nativePtr, columnIndex, rowIndex, data);
    }

    protected native void nativeSetMixed(long nativeTablePtr, long columnIndex, long rowIndex, Mixed data);

    /**
     * Add the value for to all cells in the column.
     *
     * @param columnIndex column index of the cell
     * @param value
     */
    //!!!TODO: New. Support in highlevel API
    public void adjust(long columnIndex, long value) {
        if (immutable) throwImmutable();
        nativeAddInt(nativePtr, columnIndex, value);
    }

    protected native void nativeAddInt(long nativeViewPtr, long columnIndex, long value);

    public void setIndex(long columnIndex) {
        if (immutable) throwImmutable();
        if (getColumnType(columnIndex) != ColumnType.STRING)
            throw new IllegalArgumentException("Index is only supported on string columns.");
        nativeSetIndex(nativePtr, columnIndex);
    }

    protected native void nativeSetIndex(long nativePtr, long columnIndex);

    public boolean hasIndex(long columnIndex) {
        return nativeHasIndex(nativePtr, columnIndex);
    }

    protected native boolean nativeHasIndex(long nativePtr, long columnIndex);

    //
    // Aggregate functions
    //

    // Integers
    public long sum(long columnIndex) {
        return nativeSum(nativePtr, columnIndex);
    }

    protected native long nativeSum(long nativePtr, long columnIndex);

    public long maximum(long columnIndex) {
        return nativeMaximum(nativePtr, columnIndex);
    }

    protected native long nativeMaximum(long nativePtr, long columnIndex);

    public long minimum(long columnIndex) {
        return nativeMinimum(nativePtr, columnIndex);
    }

    protected native long nativeMinimum(long nativePtr, long columnnIndex);

    public double average(long columnIndex) {
        return nativeAverage(nativePtr, columnIndex);
    }

    protected native double nativeAverage(long nativePtr, long columnIndex);

    // Floats
    public double sumFloat(long columnIndex) {
        return nativeSumFloat(nativePtr, columnIndex);
    }

    protected native double nativeSumFloat(long nativePtr, long columnIndex);

    public float maximumFloat(long columnIndex) {
        return nativeMaximumFloat(nativePtr, columnIndex);
    }

    protected native float nativeMaximumFloat(long nativePtr, long columnIndex);

    public float minimumFloat(long columnIndex) {
        return nativeMinimumFloat(nativePtr, columnIndex);
    }

    protected native float nativeMinimumFloat(long nativePtr, long columnnIndex);

    public double averageFloat(long columnIndex) {
        return nativeAverageFloat(nativePtr, columnIndex);
    }

    protected native double nativeAverageFloat(long nativePtr, long columnIndex);

    // Doubles
    public double sumDouble(long columnIndex) {
        return nativeSumDouble(nativePtr, columnIndex);
    }

    protected native double nativeSumDouble(long nativePtr, long columnIndex);

    public double maximumDouble(long columnIndex) {
        return nativeMaximumDouble(nativePtr, columnIndex);
    }

    protected native double nativeMaximumDouble(long nativePtr, long columnIndex);

    public double minimumDouble(long columnIndex) {
        return nativeMinimumDouble(nativePtr, columnIndex);
    }

    protected native double nativeMinimumDouble(long nativePtr, long columnnIndex);

    public double averageDouble(long columnIndex) {
        return nativeAverageDouble(nativePtr, columnIndex);
    }

    protected native double nativeAverageDouble(long nativePtr, long columnIndex);


    //
    // Count
    //

    public long count(long columnIndex, long value) {
        return nativeCountLong(nativePtr, columnIndex, value);
    }

    protected native long nativeCountLong(long nativePtr, long columnIndex, long value);

    public long count(long columnIndex, float value) {
        return nativeCountFloat(nativePtr, columnIndex, value);
    }

    protected native long nativeCountFloat(long nativePtr, long columnIndex, float value);

    public long count(long columnIndex, double value) {
        return nativeCountDouble(nativePtr, columnIndex, value);
    }

    protected native long nativeCountDouble(long nativePtr, long columnIndex, double value);

    public long count(long columnIndex, String value) {
        return nativeCountString(nativePtr, columnIndex, value);
    }

    protected native long nativeCountString(long nativePtr, long columnIndex, String value);


    //
    // Searching methods.
    //


    public TableQuery where() {
        return new TableQuery(nativeWhere(nativePtr), immutable);
    }

    protected native long nativeWhere(long nativeTablePtr);

    public long findFirstLong(long columnIndex, long value) {
        return nativeFindFirstInt(nativePtr, columnIndex, value);
    }

    protected native long nativeFindFirstInt(long nativeTablePtr, long columnIndex, long value);

    public long findFirstBoolean(long columnIndex, boolean value) {
        return nativeFindFirstBool(nativePtr, columnIndex, value);
    }

    protected native long nativeFindFirstBool(long nativePtr, long columnIndex, boolean value);

    public long findFirstFloat(long columnIndex, float value) {
        return nativeFindFirstFloat(nativePtr, columnIndex, value);
    }

    protected native long nativeFindFirstFloat(long nativePtr, long columnIndex, float value);

    public long findFirstDouble(long columnIndex, double value) {
        return nativeFindFirstDouble(nativePtr, columnIndex, value);
    }

    protected native long nativeFindFirstDouble(long nativePtr, long columnIndex, double value);

    public long findFirstDate(long columnIndex, Date date) {
        return nativeFindFirstDate(nativePtr, columnIndex, date.getTime()/1000);
    }

    protected native long nativeFindFirstDate(long nativeTablePtr, long columnIndex, long dateTimeValue);

    public long findFirstString(long columnIndex, String value) {
        return nativeFindFirstString(nativePtr, columnIndex, value);
    }

    protected native long nativeFindFirstString(long nativeTablePtr, long columnIndex, String value);

    public TableView findAllLong(long columnIndex, long value) {
        return new TableView(nativeFindAllInt(nativePtr, columnIndex, value), immutable);
    }

    protected native long nativeFindAllInt(long nativePtr, long columnIndex, long value);

    public TableView findAllBoolean(long columnIndex, boolean value) {
        return new TableView(nativeFindAllBool(nativePtr, columnIndex, value), immutable);
    }

    protected native long nativeFindAllBool(long nativePtr, long columnIndex, boolean value);

    public TableView findAllFloat(long columnIndex, float value) {
        return new TableView(nativeFindAllFloat(nativePtr, columnIndex, value), immutable);
    }

    protected native long nativeFindAllFloat(long nativePtr, long columnIndex, float value);

    public TableView findAllDouble(long columnIndex, double value) {
        return new TableView(nativeFindAllDouble(nativePtr, columnIndex, value), immutable);
    }

    protected native long nativeFindAllDouble(long nativePtr, long columnIndex, double value);

    public TableView findAllDate(long columnIndex, Date date) {
        return new TableView(nativeFindAllDate(nativePtr, columnIndex, date.getTime()/1000), immutable);
    }

    protected native long nativeFindAllDate(long nativePtr, long columnIndex, long dateTimeValue);

    public TableView findAllString(long columnIndex, String value) {
        return new TableView(nativeFindAllString(nativePtr, columnIndex, value), immutable);
    }

    protected native long nativeFindAllString(long nativePtr, long columnIndex, String value);

    // Requires that the first column is a string column with index
    public long lookup(String value) {
        if (!this.hasIndex(0) || this.getColumnType(0) != ColumnType.STRING)
            throw new RuntimeException("lookup() requires index on column 0 which must be a String column.");
        return nativeLookup(nativePtr, value);
    }

    protected native long nativeLookup(long nativeTablePtr, String value);


    // Experimental feature
    public long lowerBoundLong(long columnIndex, long value) {
        return nativeLowerBoundInt(nativePtr, columnIndex, value);
    }
    public long upperBoundLong(long columnIndex, long value) {
        return nativeUpperBoundInt(nativePtr, columnIndex, value);
    }

    protected native long nativeLowerBoundInt(long nativePtr, long columnIndex, long value);
    protected native long nativeUpperBoundInt(long nativePtr, long columnIndex, long value);

    //

    public TableView distinct(long columnIndex) {
        return new TableView(nativeDistinct(nativePtr, columnIndex), immutable);
    }

    protected native long nativeDistinct(long nativePtr, long columnIndex);

    // Optimize
    public void optimize() {
        if (immutable) throwImmutable();
        nativeOptimize(nativePtr);
    }

    protected native void nativeOptimize(long nativeTablePtr);

    public String toJson() {
        return nativeToJson(nativePtr);
    }

    protected native String nativeToJson(long nativeTablePtr);

    public String toString() {
        return nativeToString(nativePtr, INFINITE);
    }

    public String toString(long maxRows) {
        return nativeToString(nativePtr, maxRows);
    }

    protected native String nativeToString(long nativeTablePtr, long maxRows);

<<<<<<< HEAD
    private void throwImmutable() {
=======
    public String rowToString(long rowIndex) {
        return nativeRowToString(nativePtr, rowIndex);
    }

    protected native String nativeRowToString(long nativeTablePtr, long rowIndex);

    private void throwImmutable()
    {
>>>>>>> 35762730
        throw new IllegalStateException("Mutable method call during read transaction.");
    }
}<|MERGE_RESOLUTION|>--- conflicted
+++ resolved
@@ -1071,18 +1071,14 @@
 
     protected native String nativeToString(long nativeTablePtr, long maxRows);
 
-<<<<<<< HEAD
-    private void throwImmutable() {
-=======
+
     public String rowToString(long rowIndex) {
         return nativeRowToString(nativePtr, rowIndex);
     }
 
     protected native String nativeRowToString(long nativeTablePtr, long rowIndex);
 
-    private void throwImmutable()
-    {
->>>>>>> 35762730
+    private void throwImmutable() {
         throw new IllegalStateException("Mutable method call during read transaction.");
     }
 }