--- conflicted
+++ resolved
@@ -21,7 +21,6 @@
     Date date4 = new Date(2010, 01, 04);
 
     @BeforeMethod
-<<<<<<< HEAD
 	void init() {
 		//Specify table		
 	    t = new Table();
@@ -44,30 +43,6 @@
 	    t.add("aa", false, 22, date4, "", 0.0f, 0.0, 0, null);
 	}
     
-=======
-    void init() {
-        //Specify table		
-        t = new Table();
-        t.addColumn(ColumnType.ColumnTypeString, "Name");
-        t.addColumn(ColumnType.ColumnTypeBool,   "Study");
-        t.addColumn(ColumnType.ColumnTypeInt,    "Age");
-        t.addColumn(ColumnType.ColumnTypeDate,   "Birthday");
-
-        // Add unsupported column types
-        t.addColumn(ColumnType.ColumnTypeString, "Unsupported0");
-        t.addColumn(ColumnType.ColumnTypeFloat,  "Unsupported1");
-        t.addColumn(ColumnType.ColumnTypeDouble, "Unsupported2");
-        t.addColumn(ColumnType.ColumnTypeMixed,  "Unsupported3");
-        t.addColumn(ColumnType.ColumnTypeTable,  "Unsupported4");
-
-        //Add data
-        t.add("cc", true,  24, date1, "", 0.0f, 0.0, 0, null);
-        t.add("dd", false, 35, date2, "", 0.0f, 0.0, 0, null);
-        t.add("bb", true,  22, date3, "", 0.0f, 0.0, 0, null);
-        t.add("aa", false, 22, date4, "", 0.0f, 0.0, 0, null);
-    }
-
->>>>>>> 57f797af
     @Test
     public void unimplementedMethodsShouldFail() {    
         //Get a view containing all rows in table since you can only sort views currently.
@@ -76,7 +51,7 @@
         //Sort without specifying the order, should default to ascending.
         try { view.upperBoundLong(0, 0); fail("Not implemented yet"); } catch (RuntimeException e ) { }
         try { view.lowerBoundLong(0, 0); fail("Not implemented yet"); } catch (RuntimeException e ) { }
-        try { view.lookup("Some String"); fail("Not implemented yet"); } catch (RuntimeException e ) { }
+      //  try { view.lookup("Some String"); fail("Not implemented yet"); } catch (RuntimeException e ) { }
         try { view.count(0, "Some String"); fail("Not implemented yet"); } catch (RuntimeException e ) { }
 
     }
@@ -140,7 +115,7 @@
     public void setBinaryTest() {    
 
         Table table = new Table();
-        table.addColumn(ColumnType.ColumnTypeBinary, "binary");
+        table.addColumn(ColumnType.BINARY, "binary");
 
         byte[] arr1 = new byte[] {1,2,3};
         table.add(arr1);
@@ -161,17 +136,17 @@
 
         Table persons = new Table();
 
-        persons.addColumn(ColumnType.ColumnTypeString, "name");
-        persons.addColumn(ColumnType.ColumnTypeString, "email");
-        persons.addColumn(ColumnType.ColumnTypeTable, "addresses");
+        persons.addColumn(ColumnType.STRING, "name");
+        persons.addColumn(ColumnType.STRING, "email");
+        persons.addColumn(ColumnType.TABLE, "addresses");
 
         TableSchema addresses = persons.getSubTableSchema(2);
-        addresses.addColumn(ColumnType.ColumnTypeString, "street");
-        addresses.addColumn(ColumnType.ColumnTypeInt, "zipcode");
-        addresses.addColumn(ColumnType.ColumnTypeTable, "phone_numbers");
+        addresses.addColumn(ColumnType.STRING, "street");
+        addresses.addColumn(ColumnType.INTEGER, "zipcode");
+        addresses.addColumn(ColumnType.TABLE, "phone_numbers");
 
         TableSchema phone_numbers = addresses.getSubTableSchema(2);
-        phone_numbers.addColumn(ColumnType.ColumnTypeInt, "number");
+        phone_numbers.addColumn(ColumnType.INTEGER, "number");
 
         // Inserting data
         persons.add(new Object[] {"Mr X", "xx@xxxx.com", new Object[][] {
@@ -286,19 +261,11 @@
     @Test
     public void viewToString() {
         Table t = new Table();
-<<<<<<< HEAD
         
         t.addColumn(ColumnType.STRING, "stringCol");
         t.addColumn(ColumnType.INTEGER, "intCol");
         t.addColumn(ColumnType.BOOLEAN, "boolCol");
         
-=======
-
-        t.addColumn(ColumnType.ColumnTypeString, "stringCol");
-        t.addColumn(ColumnType.ColumnTypeInt, "intCol");
-        t.addColumn(ColumnType.ColumnTypeBool, "boolCol");
-
->>>>>>> 57f797af
         t.add("s1", 1, true);
         t.add("s2", 2, false);
 
