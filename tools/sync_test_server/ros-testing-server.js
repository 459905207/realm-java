--- conflicted
+++ resolved
@@ -79,11 +79,7 @@
         syncServerChildProcess = null;
         exec('rm -r ' + 'realm-object-server', function (err, stdout, stderr) {
             if (err) {
-<<<<<<< HEAD
-                winston.log('error', err)
-=======
                 winston.error(err);
->>>>>>> c6f2fc2e
             } else {
                 winston.info("realm-object-server directory deleted");
             }
