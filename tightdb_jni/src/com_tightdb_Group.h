--- conflicted
+++ resolved
@@ -113,14 +113,6 @@
 
 /*
  * Class:     com_tightdb_Group
-<<<<<<< HEAD
- * Method:    nativeCommit
- * Signature: (J)V
- */
-JNIEXPORT void JNICALL Java_com_tightdb_Group_nativeCommit
-  (JNIEnv *, jobject, jlong);
-
-=======
  * Method:    nativeToJson
  * Signature: (J)Ljava/lang/String;
  */
@@ -143,7 +135,6 @@
 JNIEXPORT jboolean JNICALL Java_com_tightdb_Group_nativeEquals
   (JNIEnv *, jobject, jlong, jlong);
 
->>>>>>> c9682b91
 #ifdef __cplusplus
 }
 #endif
