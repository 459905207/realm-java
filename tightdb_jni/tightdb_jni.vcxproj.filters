--- conflicted
+++ resolved
@@ -75,12 +75,9 @@
     <ClInclude Include="src\util.hpp">
       <Filter>Header Files</Filter>
     </ClInclude>
-<<<<<<< HEAD
-=======
     <ClInclude Include="src\com_tightdb_internal_Util.h">
       <Filter>Header Files</Filter>
     </ClInclude>
->>>>>>> e2326ee7
   </ItemGroup>
   <ItemGroup>
     <Filter Include="Header Files">
