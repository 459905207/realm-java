--- conflicted
+++ resolved
@@ -25,10 +25,7 @@
 import org.junit.Rule;
 import org.junit.Test;
 import org.junit.runner.RunWith;
-<<<<<<< HEAD
 import org.junit.runners.JUnit4;
-=======
->>>>>>> 2868d348
 
 import java.io.File;
 import java.util.Random;
@@ -54,11 +51,7 @@
 /**
  * Catch all class for tests that not naturally fit anywhere else.
  */
-<<<<<<< HEAD
-@RunWith(JUnit4.class)
-=======
 @RunWith(AndroidJUnit4.class)
->>>>>>> 2868d348
 public class SyncedRealmTests extends BaseIntegrationTest {
 
     @Rule
