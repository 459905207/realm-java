--- conflicted
+++ resolved
@@ -163,9 +163,6 @@
             }
         });
     }
-<<<<<<< HEAD
-=======
-
     @Test
     @RunTestInLooperThread
     public void permissionManagerAsyncTask_handlePermissionRealmError() throws NoSuchFieldException, IllegalAccessException {
@@ -302,5 +299,4 @@
         }.run();
     }
 
->>>>>>> 102e33e5
 }