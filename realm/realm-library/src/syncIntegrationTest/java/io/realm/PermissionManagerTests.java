/*
 * Copyright 2017 Realm Inc.
 *
 * Licensed under the Apache License, Version 2.0 (the "License");
 * you may not use this file except in compliance with the License.
 * You may obtain a copy of the License at
 *
 * http://www.apache.org/licenses/LICENSE-2.0
 *
 * Unless required by applicable law or agreed to in writing, software
 * distributed under the License is distributed on an "AS IS" BASIS,
 * WITHOUT WARRANTIES OR CONDITIONS OF ANY KIND, either express or implied.
 * See the License for the specific language governing permissions and
 * limitations under the License.
 */

package io.realm;

import android.support.test.runner.AndroidJUnit4;

import org.junit.Before;
import org.junit.Rule;
import org.junit.Test;
import org.junit.runner.RunWith;

import java.io.IOException;
import java.lang.reflect.Field;
import java.util.ArrayList;
import java.util.Arrays;
import java.util.List;
import java.util.concurrent.CountDownLatch;

import io.realm.exceptions.RealmError;
import io.realm.internal.Util;
import io.realm.log.RealmLog;
import io.realm.objectserver.utils.Constants;
import io.realm.objectserver.utils.UserFactory;
import io.realm.permissions.AccessLevel;
import io.realm.permissions.UserCondition;
import io.realm.permissions.Permission;
import io.realm.permissions.PermissionRequest;
import io.realm.rule.RunInLooperThread;
import io.realm.rule.RunTestInLooperThread;
import io.realm.rule.TestSyncConfigurationFactory;

import static org.junit.Assert.assertEquals;
import static org.junit.Assert.assertFalse;
import static org.junit.Assert.assertTrue;
import static org.junit.Assert.fail;


@RunWith(AndroidJUnit4.class)
public class PermissionManagerTests extends BaseIntegrationTest {

    @Rule
    public RunInLooperThread looperThread = new RunInLooperThread();

    @Rule
    public final TestSyncConfigurationFactory configurationFactory = new TestSyncConfigurationFactory();

    private SyncUser user;
    private List<SyncUser> testUsers = new ArrayList<>();

    @Before
    public void setUpTest() {
        user = createUniqueUserForTest();
    }

    @Test
    @RunTestInLooperThread
    public void getPermissions_returnLoadedResults() {
        PermissionManager pm = user.getPermissionManager();
        looperThread.closeAfterTest(pm);
        pm.getPermissions(new PermissionManager.Callback<RealmResults<Permission>>() {
            @Override
            public void onSuccess(RealmResults<Permission> permissions) {
                assertTrue(permissions.isLoaded());
                assertInitialPermissions(permissions);
                looperThread.testComplete();
            }

            @Override
            public void onError(ObjectServerError error) {
                fail(error.toString());
            }
        });
    }

    @Test
    @RunTestInLooperThread
    public void getPermissions_noLongerValidWhenPermissionManagerIsClosed() {
        final PermissionManager pm = user.getPermissionManager();
        looperThread.closeAfterTest(pm);
        pm.getPermissions(new PermissionManager.Callback<RealmResults<Permission>>() {
            @Override
            public void onSuccess(RealmResults<Permission> permissions) {
                try {
                    assertTrue(permissions.isValid());
                    pm.close();
                    assertFalse(permissions.isValid());
                } finally {
                    user.logout();
                }
                looperThread.testComplete();
            }

            @Override
            public void onError(ObjectServerError error) {
                fail(error.toString());
            }
        });
    }

    @Test
    @RunTestInLooperThread
    public void getPermissions_updatedWithNewRealms() {
        PermissionManager pm = user.getPermissionManager();
        looperThread.closeAfterTest(pm);
        pm.getPermissions(new PermissionManager.Callback<RealmResults<Permission>>() {
            @Override
            public void onSuccess(RealmResults<Permission> permissions) {
                assertTrue(permissions.isLoaded());
                assertInitialPermissions(permissions);

                // Create new Realm, which should create a new Permission entry
                SyncConfiguration config2 = new SyncConfiguration.Builder(user, Constants.USER_REALM_2).build();
                final Realm secondRealm = Realm.getInstance(config2);
                looperThread.keepStrongReference(secondRealm);

                // Wait for the permission Result to report the new Realm
                looperThread.keepStrongReference(permissions);
                permissions.addChangeListener(new RealmChangeListener<RealmResults<Permission>>() {
                    @Override
                    public void onChange(RealmResults<Permission> permissions) {
                        assertEquals(2, permissions.size());
                        secondRealm.close();
                        looperThread.testComplete();
                    }
                });
            }

            @Override
            public void onError(ObjectServerError error) {
                fail("Could not open Realm: " + error.toString());
            }
        });
    }

    @Test
    @RunTestInLooperThread
    public void getPermissions_closed() throws IOException {
        PermissionManager pm = user.getPermissionManager();
        pm.close();

        pm.getPermissions(new PermissionManager.Callback<RealmResults<Permission>>() {
            @Override
            public void onSuccess(RealmResults<Permission> permissions) {
                fail();
            }

            @Override
            public void onError(ObjectServerError error) {
                assertEquals(ErrorCode.UNKNOWN, error.getErrorCode());
                assertEquals(IllegalStateException.class, error.getException().getClass());
                looperThread.testComplete();
            }
        });
    }

    @Test
    @RunTestInLooperThread
    public void permissionManagerAsyncTask_handlePermissionRealmError() throws NoSuchFieldException, IllegalAccessException {
        PermissionManager pm = user.getPermissionManager();
        looperThread.closeAfterTest(pm);

        // Simulate error in the permission Realm
        Field permissionConfigField = pm.getClass().getDeclaredField("permissionRealmError");
        permissionConfigField.setAccessible(true);
        final ObjectServerError expectedError = new ObjectServerError(ErrorCode.UNKNOWN, "Boom");
        permissionConfigField.set(pm, expectedError);

        PermissionManager.Callback<Void> callback = new PermissionManager.Callback<Void>() {
            @Override
            public void onSuccess(Void result) {
                fail();
            }

            @Override
            public void onError(ObjectServerError error) {
                assertEquals(expectedError, error);
                looperThread.testComplete();
            }
        };

        // Create dummy task that can trigger the error reporting
        runTask(pm, callback);
    }

    @Test
    @RunTestInLooperThread
    public void permissionManagerAsyncTask_handleManagementRealmError() throws NoSuchFieldException, IllegalAccessException {
        PermissionManager pm = user.getPermissionManager();
        looperThread.closeAfterTest(pm);

        // Simulate error in the permission Realm
        final ObjectServerError expectedError = new ObjectServerError(ErrorCode.UNKNOWN, "Boom");
        setRealmError(pm, "managementRealmError", expectedError);

        PermissionManager.Callback<Void> callback = new PermissionManager.Callback<Void>() {
            @Override
            public void onSuccess(Void result) {
                fail();
            }

            @Override
            public void onError(ObjectServerError error) {
                assertEquals(expectedError, error);
                looperThread.testComplete();
            }
        };

        // Create dummy task that can trigger the error reporting
        runTask(pm, callback);
    }

    @Test
    @RunTestInLooperThread
    public void permissionManagerAsyncTask_handleTwoErrorsSameErrorCode() throws NoSuchFieldException, IllegalAccessException {
        PermissionManager pm = user.getPermissionManager();
        looperThread.closeAfterTest(pm);

        // Simulate error in the permission Realm
        setRealmError(pm, "managementRealmError", new ObjectServerError(ErrorCode.CONNECTION_CLOSED, "Boom1"));

        // Simulate error in the management Realm
        setRealmError(pm, "permissionRealmError", new ObjectServerError(ErrorCode.CONNECTION_CLOSED, "Boom2"));

        PermissionManager.Callback<Void> callback = new PermissionManager.Callback<Void>() {
            @Override
            public void onSuccess(Void result) {
                fail();
            }

            @Override
            public void onError(ObjectServerError error) {
                assertEquals(ErrorCode.CONNECTION_CLOSED, error.getErrorCode());
                assertTrue(error.toString().contains("Boom1"));
                assertTrue(error.toString().contains("Boom2"));
                looperThread.testComplete();
            }
        };

        // Create dummy task that can trigger the error reporting
        runTask(pm, callback);
    }

    @Test
    @RunTestInLooperThread
    public void permissionManagerAsyncTask_handleTwoErrorsDifferentErrorCode() throws NoSuchFieldException, IllegalAccessException {
        PermissionManager pm = user.getPermissionManager();
        looperThread.closeAfterTest(pm);

        // Simulate error in the permission Realm
        setRealmError(pm, "managementRealmError", new ObjectServerError(ErrorCode.CONNECTION_CLOSED, "Boom1"));

        // Simulate error in the management Realm
        setRealmError(pm, "permissionRealmError", new ObjectServerError(ErrorCode.SESSION_CLOSED, "Boom2"));

        PermissionManager.Callback<Void> callback = new PermissionManager.Callback<Void>() {
            @Override
            public void onSuccess(Void result) {
                fail();
            }

            @Override
            public void onError(ObjectServerError error) {
                assertEquals(ErrorCode.UNKNOWN, error.getErrorCode());
                assertTrue(error.toString().contains(ErrorCode.CONNECTION_CLOSED.toString()));
                assertTrue(error.toString().contains(ErrorCode.SESSION_CLOSED.toString()));
                looperThread.testComplete();
            }
        };

        // Create dummy task that can trigger the error reporting
        runTask(pm, callback);
    }

<<<<<<< HEAD
    @Test
    @RunTestInLooperThread
    public void applyPermission_nonAdminUserFails() {
        SyncUser user2 = createUniqueUserForTest();
        String otherUsersUrl = createRemoteRealm(user2, "test");

        PermissionManager pm = user.getPermissionManager();
        looperThread.closeAfterTest(pm);

        // Create request for setting permissions on another users Realm,
        // i.e. user making the request do not have manage rights.
        UserCondition condition = UserCondition.userId(user.getIdentity());
        AccessLevel accessLevel = AccessLevel.WRITE;
        PermissionRequest request = new PermissionRequest(condition, otherUsersUrl, accessLevel);

        pm.applyPermission(request, new PermissionManager.Callback<Void>() {
            @Override
            public void onSuccess(Void aVoid) {
                fail();
            }

            @Override
            public void onError(ObjectServerError error) {
                assertEquals(ErrorCode.ACCESS_DENIED, error.getErrorCode());
                looperThread.testComplete();
            }
        });
    }

    @Test
    @RunTestInLooperThread
    public void applyPermission_wrongUrlFails() {
        String wrongUrl = createRemoteRealm(user, "test") + "-notexisting";

        PermissionManager pm = user.getPermissionManager();
        looperThread.closeAfterTest(pm);

        // Create request for setting permissions on another users Realm,
        // i.e. user making the request do not have manage rights.
        UserCondition condition = UserCondition.userId(user.getIdentity());
        AccessLevel accessLevel = AccessLevel.WRITE;
        PermissionRequest request = new PermissionRequest(condition, wrongUrl, accessLevel);

        pm.applyPermission(request, new PermissionManager.Callback<Void>() {
            @Override
            public void onSuccess(Void aVoid) {
                fail();
            }

            @Override
            public void onError(ObjectServerError error) {
                assertEquals(ErrorCode.ACCESS_DENIED, error.getErrorCode());
                looperThread.testComplete();
            }
        });
    }

    @Test
    @RunTestInLooperThread
    public void applyPermission_withUserId() {
        final SyncUser user2 = createUniqueUserForTest();
        String url = createRemoteRealm(user2, "test");
        PermissionManager pm2 = user2.getPermissionManager();
        looperThread.closeAfterTest(pm2);

        // Create request for giving `user` WRITE permissions to `user2`'s Realm.
        UserCondition condition = UserCondition.userId(user.getIdentity());
        AccessLevel accessLevel = AccessLevel.WRITE;
        PermissionRequest request = new PermissionRequest(condition, url, accessLevel);

        pm2.applyPermission(request, new PermissionManager.Callback<Void>() {
            @Override
            public void onSuccess(Void result) {
                PermissionManager pm = user.getPermissionManager();
                looperThread.closeAfterTest(pm);
                pm.getPermissions(new PermissionManager.Callback<RealmResults<Permission>>() {
                    @Override
                    public void onSuccess(RealmResults<Permission> permissions) {
                        assertPermissionPresent(permissions, user, "/test", AccessLevel.WRITE);
                    }

                    @Override
                    public void onError(ObjectServerError error) {
                        fail(error.toString());
                    }
                });
            }

            @Override
            public void onError(ObjectServerError error) {
                fail(error.toString());
            }
        });
    }

    @Test
    @RunTestInLooperThread
    public void applyPermission_withEmail() {
        String user1Email = TestHelper.getRandomEmail();
        String user2Email = TestHelper.getRandomEmail();
        final SyncUser user1 = createUserForTest(user1Email);
        final SyncUser user2 = createUserForTest(user2Email);
        PermissionManager pm1 = user1.getPermissionManager();
        looperThread.closeAfterTest(pm1);

        // Create request for giving `user2` WRITE permissions to `user1`'s Realm.
        UserCondition condition = UserCondition.email(user2Email);
        AccessLevel accessLevel = AccessLevel.WRITE;
        String url = createRemoteRealm(user1, "test");
        PermissionRequest request = new PermissionRequest(condition, url, accessLevel);

        pm1.applyPermission(request, new PermissionManager.Callback<Void>() {
            @Override
            public void onSuccess(Void result) {
                PermissionManager pm2 = user2.getPermissionManager();
                looperThread.closeAfterTest(pm2);
                pm2.getPermissions(new PermissionManager.Callback<RealmResults<Permission>>() {
                    @Override
                    public void onSuccess(RealmResults<Permission> permissions) {
                        assertPermissionPresent(permissions, user2, user1.getIdentity() + "/test", AccessLevel.WRITE);
                    }

                    @Override
                    public void onError(ObjectServerError error) {
                        fail(error.toString());
                    }
                });
            }

            @Override
            public void onError(ObjectServerError error) {
                fail(error.toString());
            }
        });
    }

    @Test
    @RunTestInLooperThread
    public void applyPermission_usersWithNoExistingPermissions() {
        final SyncUser user1 = createUserForTest("user1@realm.io");
        final SyncUser user2 = createUserForTest("user2@realm.io");
        PermissionManager pm1 = user1.getPermissionManager();
        looperThread.closeAfterTest(pm1);

        // Create request for giving all users with no existing permissions WRITE permissions to `user1`'s Realm.
        UserCondition condition = UserCondition.noExistingPermissions();
        AccessLevel accessLevel = AccessLevel.WRITE;
        final String url = createRemoteRealm(user1, "test");
        PermissionRequest request = new PermissionRequest(condition, url, accessLevel);

        pm1.applyPermission(request, new PermissionManager.Callback<Void>() {
            @Override
            public void onSuccess(Void result) {
                // Default permissions are not recorded in the __permission Realm for user2
                // Only way to check is by opening the Realm.
                SyncConfiguration config = new SyncConfiguration.Builder(user2, url)
                        .errorHandler(new SyncSession.ErrorHandler() {
                            @Override
                            public void onError(SyncSession session, ObjectServerError error) {
                                fail(error.toString());
                            }
                        })
                        .build();
                Realm realm = Realm.getInstance(config);
                try {
                    SyncManager.getSession(config).downloadAllServerChanges();
                } catch (InterruptedException e) {
                    fail(Util.getStackTrace(e));
                }
                realm.close();
                looperThread.testComplete();
            }

            @Override
            public void onError(ObjectServerError error) {
                fail(error.toString());
            }
        });
    }

=======
>>>>>>> c6f2fc2e
    private SyncUser createUniqueUserForTest() {
        final SyncUser user = UserFactory.createUniqueUser();
        looperThread.runAfterTest(new Runnable() {
            @Override
            public void run() {
                user.logout();
            }
        });
        return user;
    }

    private SyncUser createUserForTest(String username) {
        final SyncUser user = UserFactory.createUser(username);
        looperThread.runAfterTest(new Runnable() {
            @Override
            public void run() {
                user.logout();
            }
        });
        return user;
    }

<<<<<<< HEAD
    /**
     * Wait for a given permission to be present.
     *
     * @param permissions permission results.
     * @param user user that is being granted the permission.
     * @param urlSuffix the url suffix to listen for.
     * @param accessLevel the expected access level for 'user'.
     */
    private void assertPermissionPresent(RealmResults<Permission> permissions, final SyncUser user, String urlSuffix, final AccessLevel accessLevel) {
        RealmResults<Permission> filteredPermissions = permissions.where().endsWith("path", urlSuffix).findAllAsync();
        looperThread.keepStrongReference(permissions);
        filteredPermissions.addChangeListener(new RealmChangeListener<RealmResults<Permission>>() {
            @Override
            public void onChange(RealmResults<Permission> permissions) {
                switch(permissions.size()) {
                    case 0: return;
                    case 1:
                        Permission p = permissions.first();
                        assertEquals(accessLevel.mayRead(), p.mayRead());
                        assertEquals(accessLevel.mayWrite(), p.mayWrite());
                        assertEquals(accessLevel.mayManage(), p.mayManage());
                        assertEquals(user.getIdentity(), p.getUserId());
                        looperThread.testComplete();
                        break;
                    default:
                        fail("To many permissions matched: " + Arrays.toString(permissions.toArray()));
                }
            }
        });
    }

=======
>>>>>>> c6f2fc2e
    private void setRealmError(PermissionManager pm, String fieldName, ObjectServerError error) throws NoSuchFieldException,
            IllegalAccessException {
        Field managementRealmErrorField = pm.getClass().getDeclaredField(fieldName);
        managementRealmErrorField.setAccessible(true);
        managementRealmErrorField.set(pm, error);
    }

    private void runTask(final PermissionManager pm, final PermissionManager.Callback<Void> callback) {
        new PermissionManager.AsyncTask<Void>(pm, callback) {
            @Override
            public void run() {
                if (!checkAndReportInvalidState()) {
                    fail();
                }
            }
        }.run();
    }

    /**
     * Creates an empty remote Realm on ROS owned by the provided user
     */
    private String createRemoteRealm(SyncUser user, String realmName) {
        String url = Constants.AUTH_SERVER_URL + "~/" + realmName;
        SyncConfiguration config = new SyncConfiguration.Builder(user, url).build();

        Realm realm = Realm.getInstance(config);
        SyncSession session = SyncManager.getSession(config);
        final CountDownLatch uploadLatch = new CountDownLatch(1);
        session.addUploadProgressListener(ProgressMode.CURRENT_CHANGES, new ProgressListener() {
            @Override
            public void onChange(Progress progress) {
                if (progress.isTransferComplete()) {
                    uploadLatch.countDown();
                }
            }
        });
        TestHelper.awaitOrFail(uploadLatch);
        realm.close();
        return config.getServerUrl().toString();
    }

    /**
     * The initial set of permissions of ROS is timing dependant. This method will identify the possible known starting
     * states and fail if neither of these can be verified.
     */
    private void assertInitialPermissions(RealmResults<Permission> permissions) {
        // For a new user, the PermissionManager should contain 1 entry for the __permission Realm, but we are
        // creating the __management Realm at the same time, so this might be here as well.
        permissions = permissions.sort("path");
        if (permissions.size() == 1) {
            // FIXME It is very unpredictable which Permission is returned. This needs to be fixed.
            Permission permission = permissions.first();
            assertTrue(permission.getPath().endsWith("__permission") || permission.getPath().endsWith("__management"));
        } else if (permissions.size() == 2) {
            assertTrue("Failed: " + permissions.get(0).toString(), permissions.get(0).getPath().endsWith("__management"));
            assertTrue("Failed: " + permissions.get(1).toString(), permissions.get(1).getPath().endsWith("__permission"));
        } else {
            fail("Permission Realm contains unknown permissions: " + Arrays.toString(permissions.toArray()));
        }
    }
}<|MERGE_RESOLUTION|>--- conflicted
+++ resolved
@@ -285,7 +285,6 @@
         runTask(pm, callback);
     }
 
-<<<<<<< HEAD
     @Test
     @RunTestInLooperThread
     public void applyPermission_nonAdminUserFails() {
@@ -466,31 +465,6 @@
         });
     }
 
-=======
->>>>>>> c6f2fc2e
-    private SyncUser createUniqueUserForTest() {
-        final SyncUser user = UserFactory.createUniqueUser();
-        looperThread.runAfterTest(new Runnable() {
-            @Override
-            public void run() {
-                user.logout();
-            }
-        });
-        return user;
-    }
-
-    private SyncUser createUserForTest(String username) {
-        final SyncUser user = UserFactory.createUser(username);
-        looperThread.runAfterTest(new Runnable() {
-            @Override
-            public void run() {
-                user.logout();
-            }
-        });
-        return user;
-    }
-
-<<<<<<< HEAD
     /**
      * Wait for a given permission to be present.
      *
@@ -522,8 +496,28 @@
         });
     }
 
-=======
->>>>>>> c6f2fc2e
+    private SyncUser createUniqueUserForTest() {
+        final SyncUser user = UserFactory.createUniqueUser();
+        looperThread.runAfterTest(new Runnable() {
+            @Override
+            public void run() {
+                user.logout();
+            }
+        });
+        return user;
+    }
+
+    private SyncUser createUserForTest(String username) {
+        final SyncUser user = UserFactory.createUser(username);
+        looperThread.runAfterTest(new Runnable() {
+            @Override
+            public void run() {
+                user.logout();
+            }
+        });
+        return user;
+    }
+
     private void setRealmError(PermissionManager pm, String fieldName, ObjectServerError error) throws NoSuchFieldException,
             IllegalAccessException {
         Field managementRealmErrorField = pm.getClass().getDeclaredField(fieldName);
