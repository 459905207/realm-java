--- conflicted
+++ resolved
@@ -56,12 +56,8 @@
      * @param authenticationUrl the URL of the authentication.
      * @return {@link SyncUser} object or {@code null} if not found.
      */
-<<<<<<< HEAD
     @Nullable
-    SyncUser get(String identity);
-=======
     SyncUser get(String identity, String authenticationUrl);
->>>>>>> b7e0de4e
 
     /**
      * Removes the user from the store.
