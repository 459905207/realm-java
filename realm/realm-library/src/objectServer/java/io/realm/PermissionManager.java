/*
 * Copyright 2017 Realm Inc.
 *
 * Licensed under the Apache License, Version 2.0 (the "License");
 * you may not use this file except in compliance with the License.
 * You may obtain a copy of the License at
 *
 * http://www.apache.org/licenses/LICENSE-2.0
 *
 * Unless required by applicable law or agreed to in writing, software
 * distributed under the License is distributed on an "AS IS" BASIS,
 * WITHOUT WARRANTIES OR CONDITIONS OF ANY KIND, either express or implied.
 * See the License for the specific language governing permissions and
 * limitations under the License.
 */

package io.realm;

import android.os.Handler;

import java.io.Closeable;
import java.net.URI;
import java.net.URISyntaxException;
import java.net.URL;
import java.util.ArrayList;
import java.util.Deque;
import java.util.HashMap;
import java.util.LinkedHashMap;
import java.util.LinkedList;
import java.util.List;
import java.util.Map;

import io.realm.internal.Util;
import io.realm.internal.permissions.BasePermissionApi;
import io.realm.internal.permissions.ManagementModule;
import io.realm.internal.permissions.PermissionChange;
import io.realm.internal.permissions.PermissionModule;
import io.realm.internal.permissions.PermissionOfferResponse;
import io.realm.log.RealmLog;
import io.realm.permissions.Permission;
import io.realm.permissions.PermissionOffer;
import io.realm.permissions.PermissionRequest;


/**
 * FIXME: Better Javadoc
 * Helper class for interacting with Realm permissions.
 * This class has connections to underlying Realms, so all data coming from this class is thread-confined and must be
 * closed after use to avoid leaking resources.
 */
public class PermissionManager implements Closeable {

    // Reference counted cache equivalent to how Realm instances work.
    private static Map<String, ThreadLocal<Cache>> cache = new HashMap<>();

    private static class Cache {
        public PermissionManager pm = null;
        public Integer instanceCounter = Integer.valueOf(0);
    }

    private static final Object cacheLock = new Object();

    /**
     * Return a thread confined, reference counted instance of the PermissionManager.
     *
     * @param syncUser user to create the PermissionManager for.
     * @return a thread confined PermissionManager instance for the provided user.
     */
    static PermissionManager getInstance(SyncUser syncUser) {
        synchronized (cacheLock) {
            String userId = syncUser.getIdentity();
            ThreadLocal<Cache> threadLocalCache = cache.get(userId);
            if (threadLocalCache == null) {
                threadLocalCache = new ThreadLocal<Cache>() {
                    @Override
                    protected Cache initialValue() {
                        return new Cache();
                    }
                };
                cache.put(userId, threadLocalCache);
            }
            Cache c = threadLocalCache.get();
            if (c.instanceCounter == 0) {
                c.pm = new PermissionManager(syncUser);
            }
            c.instanceCounter++;
            return c.pm;
        }
    }

    private enum RealmType {
        DEFAULT_PERMISSION_REALM("__permission", true),
        PERMISSION_REALM("__permission", false),
        MANAGEMENT_REALM("__management", false);

        private final String name;
        private final boolean globalRealm;

        RealmType(String realmName, boolean globalRealm) {
            this.name = realmName;
            this.globalRealm = globalRealm;
        }

        public String getName() {
            return name;
        }

        public boolean isGlobalRealm() {
            return globalRealm;
        }
    }

    private final SyncUser user;

    // Used to track the lifecycle of the PermissionManager
    private RealmAsyncTask managementRealmOpenTask;
    private RealmAsyncTask permissionRealmOpenTask;
    private RealmAsyncTask defaultPermissionRealmOpenTask;
    private boolean openInProgress = false;
    private boolean closed;

    private final long threadId;
    private Handler handler = new Handler();
    private final SyncConfiguration managementRealmConfig;
    private final SyncConfiguration permissionRealmConfig;
    private final SyncConfiguration defaultPermissionRealmConfig;
    private Realm permissionRealm;
    private Realm managementRealm;
    private Realm defaultPermissionRealm;

    // Task list used to queue tasks until the underlying Realms are done opening (or failed doing so).
    private Deque<PermissionManagerTask> delayedTasks = new LinkedList<>();

    // List of tasks that are being processed. Used to keep strong references for listeners to work.
    // The task must remove itself from this list once it either completes
    // or fails.
    private List<RealmAsyncTask> activeTasks = new ArrayList<>();

    // Object Server Errors might be reported on another thread than the one running this PermissionManager
    // In order to prevent race conditions, all blocks of code that read/write these errors should do
    // so while holding the errorLock
    private final Object errorLock = new Object();
    private volatile ObjectServerError permissionRealmError = null;
    private volatile ObjectServerError managementRealmError = null;
    private volatile ObjectServerError defaultPermissionRealmError = null;

    // Cached result of the permission query. This will be filled, once the first PermissionAsyncTask has loaded
    // the result.
    private RealmResults<Permission> userPermissions;
    private RealmResults<Permission> defaultPermissions;
    private RealmResults<PermissionOffer> offers;

    /**
     * FIXME Javadoc
     * Creates a PermissionManager for the given user.
     *
     * Implementation notes: This class is thread safe since all public methods have thread confined checks in them
     * and all internal communication is routed through the original Handler thread (required by Realm's notifications).
     *
     * @param user user to create manager for.
     */
    private PermissionManager(SyncUser user) {
        this.user = user;
        threadId = Thread.currentThread().getId();
        managementRealmConfig = new SyncConfiguration.Builder(
                user, getRealmUrl(RealmType.MANAGEMENT_REALM, user.getAuthenticationUrl()))
                .errorHandler(new SyncSession.ErrorHandler() {
                    @Override
                    public void onError(SyncSession session, ObjectServerError error) {
                        // FIXME: How to handle Client Reset?
                        synchronized (errorLock) {
                            managementRealmError = error;
                        }
                    }
                })
                .modules(new ManagementModule())
                .build();

        permissionRealmConfig = new SyncConfiguration.Builder(
                user, getRealmUrl(RealmType.PERMISSION_REALM, user.getAuthenticationUrl()))
                .errorHandler(new SyncSession.ErrorHandler() {
                    @Override
                    public void onError(SyncSession session, ObjectServerError error) {
                        // FIXME: How to handle Client Reset?
                        synchronized (errorLock) {
                            permissionRealmError = error;
                        }
                    }
                })
                .modules(new PermissionModule())
                .waitForInitialRemoteData()
                // .readOnly() // FIXME: Something is seriously wrong with the Permission Realm. It doesn't seem to exist on the server. Making it impossible to mark it read only
                .build();

        defaultPermissionRealmConfig = new SyncConfiguration.Builder(
                user, getRealmUrl(RealmType.DEFAULT_PERMISSION_REALM, user.getAuthenticationUrl()))
                .errorHandler(new SyncSession.ErrorHandler() {
                    @Override
                    public void onError(SyncSession session, ObjectServerError error) {
                        // FIXME: How to handle Client Reset?
                        synchronized (errorLock) {
                            defaultPermissionRealmError = error;
                        }
                    }
                })
                .modules(new PermissionModule())
                .waitForInitialRemoteData()
                .readOnly()
                .build();
    }

    /**
     * FIXME: Add Javadoc
     *
     * @param callback
     * @return
     */
    public RealmAsyncTask getPermissions(PermissionsCallback callback) {
        checkIfValidThread();
        checkCallbackNotNull(callback);
        return addTask(new GetPermissionsAsyncTask(this, callback));
    }

    /**
     * Returns default permissions for all Realms. The default permissions are the ones that will be used if no
     * user specific permissions is in effect.
     *
     * @param callback callback notified when the permissions are ready. The returned {@link RealmResults} is a fully
     * live query result, that will be auto-updated like any other {@link RealmResults}.
     * @return {@link RealmAsyncTask} that can be used to cancel the task if needed.
     */
    public RealmAsyncTask getDefaultPermissions(PermissionsCallback callback) {
        checkIfValidThread();
        checkCallbackNotNull(callback);
        return addTask(new GetDefaultPermissionsAsyncTask(this, callback));
    }

    /**
     * Applies a given set of permissions to a Realm.
     * <p>
     * A {@link PermissionRequest} object encapsulates a description of which users are granted what
     * {@link io.realm.permissions.AccessLevel}s for which Realm(s).
     * <p>
     * Once the request is successfully handled, a {@link Permission} entry is created in each user's
     * {@link PermissionManager} and can be found using {@link PermissionManager#getPermissions(PermissionsCallback)}.
     *
     * @param request request object describing which permissions to grant and to what Realm(s).
     * @param callback callback when the request either succeeded or failed.
     * @return async task representing the request. This can be used to cancel it if needed.
     */
    public RealmAsyncTask applyPermissions(PermissionRequest request, ApplyPermissionsCallback callback) {
        checkIfValidThread();
        checkCallbackNotNull(callback);
        return addTask(new ApplyPermissionTask(this, request, callback));
    }

    /**
     * Makes a permission offer to users. The offer is represented by an offer token and the permission changes
     * described in the {@link PermissionOffer} do not take effect until the offer has been accepted by a user
     * calling {@link #acceptOffer(String, AcceptOfferCallback)}.
     * <p>
     * A permission offer can be used as a flexible way of sharing Realms with other users that might not be known at the time
     * of making the offer as well as enabling sharing across other channels like e-mail. If a specific user should be
     * granted access, using {@link #applyPermissions(PermissionRequest, ApplyPermissionsCallback)} will be faster and quicker.
     * <p>
     * An offer can be accepted by multiple users.
     *
     * @param callback callback to be notified with the offer token once it is ready.
     * @return {@link RealmAsyncTask} that can be used to cancel the task if needed.
     * @see <a href="https://realm.io/docs/realm-object-server/#permissions">Permissions description</a> for general
     * documentation.
     * @see <a href="https://realm.io/docs/java/latest/#modifying-permissions">Modifying permissions</a> for a more
     * high level description.
     */
    public RealmAsyncTask makeOffer(PermissionOffer offer, MakeOfferCallback callback) {
        checkIfValidThread();
        checkCallbackNotNull(callback);
        if (offer.isOfferCreated()) {
            throw new IllegalStateException("Offer has already been created: " + offer);
        }
        return addTask(new MakeOfferAsyncTask(this, offer, callback));
    }

    /**
     * Accepts a permission offer sent by another user. Once this offer is accepted successfully, the permissions
     * described by the token will be granted.
     *
     * @param offerToken token representing the permission offer.
     * @param callback with the permission details that were accepted.
     * @return {@link RealmAsyncTask} that can be used to cancel the task if needed.
     */
    public RealmAsyncTask acceptOffer(String offerToken, AcceptOfferCallback callback) {
        checkIfValidThread();
        checkCallbackNotNull(callback);
        if (Util.isEmptyString(offerToken)) {
            throw new IllegalArgumentException("Non-empty 'offerToken' required.");
        }
        return addTask(new AcceptOfferAsyncTask(this, offerToken, callback));
    }

    /**
     * FIXME
     * @param offerToken
     * @return
     */
    public RealmAsyncTask revokeOffer(String offerToken, PermissionManagerBaseCallback callback) {
        return null; // FIXME
    }

    /**
     * Returns the list of offers created by this user. These offers can be revoked again by calling
     * {@link #revokeOffer(String, ErrorCallback)} or sent to other users by sending the
     * {@link PermissionOffer#getToken()}.
     *
     * @return {@link RealmAsyncTask} that can be used to cancel the task if needed.
     */
<<<<<<< HEAD
    public RealmAsyncTask getCreatedOffers(OffersCallback callback) {
        checkIfValidThread();
        checkCallbackNotNull(callback);
        return addTask(new GetOffersAsyncTask(this, callback));
=======
    public RealmAsyncTask getOffers(PermissionManagerBaseCallback callback) {
        return null; // FIXME
>>>>>>> f2bc63f3
    }

    // Queue the task if the underlying Realms are not ready yet, otherwise
    // start the task by sending it to this thread handler. This is done
    // in order to be able to provide the user with a RealmAsyncTask representation
    // of the work being done.
    private RealmAsyncTask addTask(PermissionManagerTask task) {
        if (isReady()) {
            activateTask(task);
        } else {
            delayTask(task);
            openRealms();
        }

        return task;
    }

    // Park the task until all underlying Realms are ready
    private void delayTask(PermissionManagerTask task) {
        delayedTasks.add(task);
    }

    // Run any tasks that were delayed while the underlying Realms were being opened.
    // PRECONDITION: Underlying Realms are no longer in the process of being opened.
    private void runDelayedTasks() {
        for (PermissionManagerTask delayedTask : delayedTasks) {
            activateTask(delayedTask);
        }
        delayedTasks.clear();
    }

    // Activate a task. All tasks are controlled by the Handler in order to make it asynchronous.
    // PRECONDITION: Underlying Realms are no longer in the process of being opened.
    private void activateTask(PermissionManagerTask task) {
        activeTasks.add(task);
        handler.post(task);
    }

    // Open all underlying Realms asynchronously. Once they are all ready, all tasks added in the meantime are
    // started. Any error will be reported through the `Callback.onError` callback if the Realms failed to open
    // correctly.
    private void openRealms() {
        if (!openInProgress) {
            openInProgress = true;
            managementRealmOpenTask = Realm.getInstanceAsync(managementRealmConfig, new Realm.Callback() {
                @Override
                public void onSuccess(Realm realm) {
                    managementRealm = realm;
                    checkIfRealmsAreOpenedAndRunDelayedTasks();
                }

                @Override
                public void onError(Throwable exception) {
                    synchronized (errorLock) {
                        managementRealmError = new ObjectServerError(ErrorCode.UNKNOWN, exception);
                        checkIfRealmsAreOpenedAndRunDelayedTasks();
                    }
                }
            });
            permissionRealmOpenTask = Realm.getInstanceAsync(permissionRealmConfig, new Realm.Callback() {
                @Override
                public void onSuccess(Realm realm) {
                    permissionRealm = realm;
                    checkIfRealmsAreOpenedAndRunDelayedTasks();
                }

                @Override
                public void onError(Throwable exception) {
                    synchronized (errorLock) {
                        permissionRealmError = new ObjectServerError(ErrorCode.UNKNOWN, exception);
                        checkIfRealmsAreOpenedAndRunDelayedTasks();
                    }
                }
            });
            defaultPermissionRealmOpenTask = Realm.getInstanceAsync(defaultPermissionRealmConfig, new Realm.Callback() {
                @Override
                public void onSuccess(Realm realm) {
                    defaultPermissionRealm = realm;
                    checkIfRealmsAreOpenedAndRunDelayedTasks();
                }

                @Override
                public void onError(Throwable exception) {
                    synchronized (errorLock) {
                        defaultPermissionRealmError = new ObjectServerError(ErrorCode.UNKNOWN, exception);
                        checkIfRealmsAreOpenedAndRunDelayedTasks();
                    }
                }
            });
        }
    }

    private void checkIfRealmsAreOpenedAndRunDelayedTasks() {
        synchronized (errorLock) {
            if ((permissionRealm != null || permissionRealmError != null)
                && (defaultPermissionRealm != null || defaultPermissionRealmError != null)
                && (managementRealm != null || managementRealmError != null)) {
                openInProgress = false;
                runDelayedTasks();
            }
        }
    }

    private void checkCallbackNotNull(PermissionManagerBaseCallback callback) {
        if (callback == null) {
            throw new IllegalArgumentException("Non-null 'callback' required.");
        }
    }

    private boolean isReady() {
        return managementRealm != null && permissionRealm != null && defaultPermissionRealm != null;
    }

    private void checkIfValidThread() {
        // Checks if we are in thread that created the PermissionManager.
        if (threadId != Thread.currentThread().getId()) {
            throw new IllegalStateException("PermissionManager was accessed from the wrong thread. It can only be " +
                                            "accessed on the thread it was created on.");
        }
    }

    /**
     * FIXME Add Javadoc
     */
    @Override
    public void close() {
        checkIfValidThread();

        // Multiple instances open, just decrement the reference count
        synchronized (cacheLock) {
            Cache cache = PermissionManager.cache.get(user.getIdentity()).get();
            if (cache.instanceCounter > 1) {
                cache.instanceCounter--;
                return;
            }

            // Only one instance open. Do a full close
            cache.instanceCounter = 0;
            cache.pm = null;
        }
        delayedTasks.clear();

        // If Realms are still being opened, abort that task
        if (managementRealmOpenTask != null) {
            managementRealmOpenTask.cancel();
            managementRealmOpenTask = null;
        }
        if (permissionRealmOpenTask != null) {
            permissionRealmOpenTask.cancel();
            permissionRealmOpenTask = null;
        }
        if (defaultPermissionRealmOpenTask != null) {
            defaultPermissionRealmOpenTask.cancel();
            defaultPermissionRealmOpenTask = null;
        }

        // If Realms are opened. Close them.
        if (managementRealm != null) {
            managementRealm.close();
        }
        if (permissionRealm != null) {
            permissionRealm.close();
        }
        if (defaultPermissionRealm != null) {
            defaultPermissionRealm.close();
        }
        closed = true;
    }

    /**
     * Checks if this PermissionManager is closed or not. If it is closed, all methods will report back an error.
     *
     * @return {@code true} if the PermissionManager is closed, {@code false} if it is still open.
     */
    public boolean isClosed() {
        checkIfValidThread();
        return closed;
    }

    @Override
    protected void finalize() throws Throwable {
        if (!closed) {
            RealmLog.warn("PermissionManager was not correctly closed before being finalized.");
        }
        super.finalize();
    }

    // Creates the URL to the permission/management Realm based on the authentication URL.
    private static String getRealmUrl(RealmType type, URL authUrl) {
        String scheme = "realm";
        if (authUrl.getProtocol().equalsIgnoreCase("https")) {
            scheme = "realms";
        }
        try {
            String path = (type.isGlobalRealm() ? "/" : "/~/") + type.getName();
            return new URI(scheme, authUrl.getUserInfo(), authUrl.getHost(), authUrl.getPort(), path, null, null).toString();
        } catch (URISyntaxException e) {
            throw new IllegalArgumentException("Could not create URL to the " + type + " Realm", e);
        }
    }

    // Task responsible for loading the Permissions result and returning it to the user.
    // The Permission result is not considered available until the query has completed.
    private class GetPermissionsAsyncTask extends PermissionManagerTask<RealmResults<Permission>> {

        private final PermissionsCallback callback;
        // Prevent permissions from being GC'ed until fully loaded.
        private RealmResults<Permission> loadingPermissions;

        GetPermissionsAsyncTask(PermissionManager permissionManager, PermissionsCallback callback) {
            super(permissionManager, callback);
            this.callback = callback;
        }

        @Override
        public void run() {
            if (checkAndReportInvalidState()) { return; }
            if (userPermissions != null) {
                // Permissions already loaded
                notifyCallbackWithSuccess(userPermissions);
            } else {
                // TODO Right now multiple getPermission() calls will result in multiple
                // queries being executed. The first one to return will be the one returned
                // by all callbacks.
                loadingPermissions = permissionRealm.where(Permission.class).findAllAsync();
                loadingPermissions.addChangeListener(new RealmChangeListener <RealmResults<Permission>>() {
                    @Override
                    public void onChange(RealmResults <Permission> loadedPermissions) {
                        // FIXME Wait until both the __permission and __management Realm are available
                        if (loadedPermissions.size() > 0) {
                            loadingPermissions.removeChangeListener(this);
                            if (checkAndReportInvalidState()) { return; }
                            if (userPermissions == null) {
                                userPermissions = loadedPermissions;
                            }
                            notifyCallbackWithSuccess(userPermissions);
                        }
                    }
                });
            }
        }

        private void notifyCallbackWithSuccess(RealmResults<Permission> permissions) {
            callback.onSuccess(permissions);
            activeTasks.remove(this);
        }
    }

    // Task responsible for loading the Default Permissions result and returning it to the user.
    // The Permission result is not considered available until the query has completed.
    private class GetDefaultPermissionsAsyncTask extends PermissionManagerTask<RealmResults<Permission>> {

        private final PermissionsCallback callback;
        // Prevent permissions from being GC'ed until fully loaded.
        private RealmResults<Permission> loadingPermissions;

        GetDefaultPermissionsAsyncTask(PermissionManager permissionManager, PermissionsCallback callback) {
            super(permissionManager, callback);
            this.callback = callback;
        }

        @Override
        public void run() {
            if (checkAndReportInvalidState()) { return; }
            if (defaultPermissions != null) {
                notifyCallbackWithSuccess(defaultPermissions);
            } else {
                // Start loading permissions.
                // TODO Right now multiple getPermission() calls will result in multiple
                // queries being executed. The first one to return will be the one returned
                // by all callbacks.
                loadingPermissions = permissionRealm.where(Permission.class).findAllAsync();
                loadingPermissions.addChangeListener(new RealmChangeListener <RealmResults<Permission>>() {
                    @Override
                    public void onChange(RealmResults <Permission> loadedPermissions) {
                        if (loadedPermissions.size() > 0) {
                            loadingPermissions.removeChangeListener(this);
                            if (checkAndReportInvalidState()) { return; }
                            if (defaultPermissions == null) {
                                defaultPermissions = loadedPermissions;
                            }
                            notifyCallbackWithSuccess(defaultPermissions);
                        }
                    }
                });
            }
        }

        private void notifyCallbackWithSuccess(RealmResults<Permission> permissions) {
            callback.onSuccess(permissions);
            activeTasks.remove(this);
        }
    }

    // Class encapsulating setting a Permission by writing a PermissionChange and waiting for it to
    // be processed.
    private class ApplyPermissionTask extends PermissionManagerTask<Void> {

        private final PermissionChange unmanagedChangeRequest;
        private final ApplyPermissionsCallback callback;
        private final String changeRequestId;
        private PermissionChange managedChangeRequest;
        private RealmAsyncTask transactionTask;

        public ApplyPermissionTask(PermissionManager manager, PermissionRequest request, ApplyPermissionsCallback callback) {
            super(manager, callback);
            this.unmanagedChangeRequest = PermissionChange.fromRequest(request);
            this.changeRequestId = unmanagedChangeRequest.getId();
            this.callback = callback;
        }

        @Override
        public void run() {
            if (checkAndReportInvalidState()) {
                return;
            }

            // Save PermissionChange object. It will be synchronized to the server where it will be processed.
            Realm.Transaction transaction = new Realm.Transaction() {
                @Override
                public void execute(Realm realm) {
                    if (checkAndReportInvalidState()) { return; }
                    realm.insertOrUpdate(unmanagedChangeRequest);
                }
            };

            // If the PermissionChange was successfully written to Realm, we need to wait for it to be processed.
            // Register a ChangeListener on the object and wait for the proper response code, which can then be
            // converted to a proper response to the user.
            Realm.Transaction.OnSuccess onSuccess = new Realm.Transaction.OnSuccess() {
                @Override
                public void onSuccess() {
                    if (checkAndReportInvalidState()) { return; }

                    // Find PermissionChange object we just added
                    managedChangeRequest = managementRealm.where(PermissionChange.class)
                            .equalTo("id", changeRequestId)
                            .findFirstAsync();


                    // Wait for it to be processed
                    RealmObject.addChangeListener(managedChangeRequest, new RealmChangeListener<PermissionChange>() {
                        @Override
                        public void onChange(PermissionChange permissionChange) {
                            if (checkAndReportInvalidState()) {
                                RealmObject.removeChangeListener(managedChangeRequest, this);
                                return;
                            }
                            handleServerStatusChanges(permissionChange, new Runnable() {
                                @Override
                                public void run() {
                                    notifyCallbackWithSuccess();
                                }
                            });
                        }
                    });
                }
            };

            // Critical error: The PermissionChange could not be written to the Realm.
            // Report it back to the user.
            Realm.Transaction.OnError onError = new Realm.Transaction.OnError() {
                @Override
                public void onError(Throwable error) {
                    if (checkAndReportInvalidState()) { return; }
                    notifyCallbackError(new ObjectServerError(ErrorCode.UNKNOWN, error));
                }
            };

            // Run
            transactionTask = managementRealm.executeTransactionAsync(transaction, onSuccess, onError);
        }

        private void notifyCallbackWithSuccess() {
            callback.onSuccess();
            activeTasks.remove(this);
        }

        @Override
        public void cancel() {
            super.cancel();
            if (transactionTask != null) {
                cancel();
            }
        }
    }

    private class MakeOfferAsyncTask extends PermissionManagerTask<String> {

        private final PermissionOffer unmanagedOffer;
        private final String offerId;
        private final MakeOfferCallback callback;
        private PermissionOffer managedOffer;
        private RealmAsyncTask transactionTask;

        public MakeOfferAsyncTask(PermissionManager permissionManager, PermissionOffer offer, MakeOfferCallback callback) {
            super(permissionManager, callback);
            this.unmanagedOffer = offer;
            this.offerId = offer.getId();
            this.callback = callback;
        }

        @Override
        public void run() {
            if (checkAndReportInvalidState()) {
                return;
            }

            // Save PermissionOffer object. It will be synchronized to the server where it will be processed.
            Realm.Transaction transaction = new Realm.Transaction() {
                @Override
                public void execute(Realm realm) {
                    if (checkAndReportInvalidState()) { return; }
                    realm.insertOrUpdate(unmanagedOffer);
                }
            };

            // If the PermissionOffer was successfully written to Realm, we need to wait for it to be processed.
            // Register a ChangeListener on the object and wait for the proper response code, which can then be
            // converted to a proper response to the user.
            Realm.Transaction.OnSuccess onSuccess = new Realm.Transaction.OnSuccess() {
                @Override
                public void onSuccess() {
                    if (checkAndReportInvalidState()) { return; }

                    // Find PermissionChange object we just added
                    // Wait for it to be processed
                    managedOffer = managementRealm.where(PermissionOffer.class).equalTo("id", offerId).findFirstAsync();
                    RealmObject.addChangeListener(managedOffer, new RealmChangeListener<PermissionOffer>() {
                        @Override
                        public void onChange(final PermissionOffer permissionOffer) {
                            if (checkAndReportInvalidState()) {
                                RealmObject.removeChangeListener(managedOffer, this);
                                return;
                            }
                            handleServerStatusChanges(permissionOffer, new Runnable() {
                                @Override
                                public void run() {
                                    notifyCallbackWithSuccess(permissionOffer.getToken());
                                }
                            });
                        }
                    });
                }
            };

            // Critical error: The PermissionChange could not be written to the Realm.
            // Report it back to the user.
            Realm.Transaction.OnError onError = new Realm.Transaction.OnError() {
                @Override
                public void onError(Throwable error) {
                    if (checkAndReportInvalidState()) { return; }
                    notifyCallbackError(new ObjectServerError(ErrorCode.UNKNOWN, error));
                }
            };

            // Run
            transactionTask = managementRealm.executeTransactionAsync(transaction, onSuccess, onError);
        }

        private void notifyCallbackWithSuccess(String token) {
            callback.onSuccess(token);
            activeTasks.remove(this);
        }

        @Override
        public void cancel() {
            super.cancel();
            if (transactionTask != null) {
                transactionTask.cancel();
                transactionTask = null;
            }
        }
    }

    private class AcceptOfferAsyncTask extends PermissionManagerTask<Permission> {

        private final PermissionOfferResponse unmanagedResponse;
        private final String responseId;
        private final AcceptOfferCallback callback;
        private PermissionOfferResponse managedResponse;
        private RealmAsyncTask transactionTask;
        public RealmResults<Permission> grantedPermissionResults;

        public AcceptOfferAsyncTask(PermissionManager permissionManager, String offerToken, AcceptOfferCallback callback) {
            super(permissionManager, callback);
            this.unmanagedResponse = new PermissionOfferResponse(offerToken);
            this.responseId = unmanagedResponse.getId();
            this.callback = callback;
        }

        @Override
        public void run() {
            if (checkAndReportInvalidState()) {
                return;
            }

            // Save response object. It will be synchronized to the server where it will be processed.
            Realm.Transaction transaction = new Realm.Transaction() {
                @Override
                public void execute(Realm realm) {
                    if (checkAndReportInvalidState()) { return; }
                    realm.insertOrUpdate(unmanagedResponse);
                }
            };

            // If the response was successfully written to Realm, we need to wait for it to be processed.
            // Register a ChangeListener on the object and wait for the proper response code, which can then be
            // converted to a proper response to the user.
            Realm.Transaction.OnSuccess onSuccess = new Realm.Transaction.OnSuccess() {
                @Override
                public void onSuccess() {
                    if (checkAndReportInvalidState()) { return; }

                    // Find PermissionOffer object we just added
                    // Wait for it to be processed
                    managedResponse = managementRealm.where(PermissionOfferResponse.class).equalTo("id", responseId).findFirstAsync();
                    RealmObject.addChangeListener(managedResponse, new RealmChangeListener<PermissionOfferResponse>() {
                        @Override
                        public void onChange(final PermissionOfferResponse response) {
                            if (checkAndReportInvalidState()) {
                                RealmObject.removeChangeListener(managedResponse, this);
                                return;
                            }
                            handleServerStatusChanges(response, new Runnable() {
                                @Override
                                public void run() {
                                    grantedPermissionResults = permissionRealm.where(Permission.class).equalTo("path", response.getPath()).findAllAsync();
                                    grantedPermissionResults.addChangeListener(new RealmChangeListener<RealmResults<Permission>>() {
                                        @Override
                                        public void onChange(RealmResults<Permission> permissions) {
                                            if (!permissions.isEmpty()) {
                                                grantedPermissionResults.removeChangeListener(this);
                                                notifyCallbackWithSuccess(managedResponse.getRealmUrl(), permissions.first());
                                            }
                                        }
                                    });
                                }
                            });
                        }
                    });
                }
            };

            // Critical error: The PermissionChange could not be written to the Realm.
            // Report it back to the user.
            Realm.Transaction.OnError onError = new Realm.Transaction.OnError() {
                @Override
                public void onError(Throwable error) {
                    if (checkAndReportInvalidState()) { return; }
                    notifyCallbackError(new ObjectServerError(ErrorCode.UNKNOWN, error));
                }
            };

            // Run
            transactionTask = managementRealm.executeTransactionAsync(transaction, onSuccess, onError);
        }

        private void notifyCallbackWithSuccess(String url, Permission permission) {
            callback.onSuccess(url, permission);
            activeTasks.remove(this);
        }

        @Override
        public void cancel() {
            super.cancel();
            if (transactionTask != null) {
                transactionTask.cancel();
                transactionTask = null;
            }
        }
    }

    // Class encapsulating all async tasks exposed by the PermissionManager.
    // All subclasses are responsible for removing themselves from the activeTaskList when done.
    // Made package protected instead of private to facilitate testing
    abstract static class PermissionManagerTask<T> implements RealmAsyncTask, Runnable {

        private final PermissionManagerBaseCallback callback;
        private final PermissionManager permissionManager;
        private volatile boolean canceled = false;

        public PermissionManagerTask(PermissionManager permissionManager, PermissionManagerBaseCallback callback) {
            this.callback = callback;
            this.permissionManager = permissionManager;
        }

        @Override
        public abstract void run();

        @Override
        public void cancel() {
            canceled = true;
        }

        @Override
        public boolean isCancelled() {
            return canceled;
        }

        /**
         * Checks if we are in a state where we are not allowed to continue executing.
         * If an invalid state is encountered, it will be reported to the error callback.
         *
         * This method will return {@code true} if an invalid state was encountered, {@code false}
         * if it looks ok to continue.

         * @return {@code true} if in a invalid state, {@code false} if in a valid one.
         */
        protected final boolean checkAndReportInvalidState() {
            if (isCancelled()) { return true; }
            // Closed check need to work around thread confinement
            if (permissionManager.closed) {
                ObjectServerError error = new ObjectServerError(ErrorCode.UNKNOWN,
                        new IllegalStateException("PermissionManager has been closed"));
                notifyCallbackError(error);
                return true;
            }

            // We are juggling two different Realms. If only one fail, expose that error directly.
            // Otherwise try to sensible join the two error messages before returning it to the user.
            // TODO: Should we expose the underlying Realm errors directly? What else would make sense?
            boolean managementErrorHappened;
            boolean permissionErrorHappened;
            boolean defaultPermissionErrorHappened;
            ObjectServerError managementError;
            ObjectServerError permissionError;
            ObjectServerError defaultPermissionError;
            synchronized (permissionManager.errorLock) {
                // Only hold lock while making a safe copy of current error state
                managementErrorHappened = (permissionManager.managementRealmError != null);
                permissionErrorHappened = (permissionManager.permissionRealmError != null);
                defaultPermissionErrorHappened = (permissionManager.defaultPermissionRealmError != null);
                managementError = permissionManager.managementRealmError;
                permissionError = permissionManager.permissionRealmError;
                defaultPermissionError = permissionManager.defaultPermissionRealmError;
            }

            // Everything seems valid
            if (!permissionErrorHappened && !managementErrorHappened && !defaultPermissionErrorHappened) {
                return false;
            }

            // Handle errors
            Map<String, ObjectServerError> errors = new LinkedHashMap<>();
            if (managementErrorHappened) { errors.put("Management Realm", managementError); }
            if (permissionErrorHappened) { errors.put("Permission Realm", permissionError); }
            if (defaultPermissionErrorHappened) { errors.put("Default Permission Realm", defaultPermissionError); }
            notifyCallbackError(combineRealmErrors(errors));
            return true;
        }

        /**
         * Handle the status change from ROS and either call error or success callbacks.
         */
        protected void handleServerStatusChanges(BasePermissionApi obj, Runnable onSuccessDelegate) {
            Integer statusCode = obj.getStatusCode();
            if (statusCode != null) {
                RealmObject.removeAllChangeListeners(obj);
                if (statusCode > 0) {
                    ErrorCode errorCode = ErrorCode.fromInt(statusCode);
                    String errorMsg = obj.getStatusMessage();
                    ObjectServerError error = new ObjectServerError(errorCode, errorMsg);
                    notifyCallbackError(error);
                } else if (statusCode == 0) {
                    onSuccessDelegate.run();
                } else {
                    ErrorCode errorCode = ErrorCode.UNKNOWN;
                    String errorMsg = "Illegal status code: " + statusCode;
                    ObjectServerError error = new ObjectServerError(errorCode, errorMsg);
                    notifyCallbackError(error);
                }
            }
        }

        protected final void notifyCallbackError(ObjectServerError e) {
            RealmLog.debug("Error happened in PermissionManager for %s: %s",
                    permissionManager.user.getIdentity(), e.toString());
            callback.onError(e);
            permissionManager.activeTasks.remove(this);
        }

        // Combine error messages. If they have the same ErrorCode, it will be re-used, otherwise
        // we are forced to report back UNKNOWN as error code. The real error codes
        // will be always part of the exception message.
        private ObjectServerError combineRealmErrors(Map<String, ObjectServerError> errors) {

            String errorMsg = combineErrorMessage(errors);
            ErrorCode errorCode = combineErrorCodes(errors);

            return new ObjectServerError(errorCode, errorMsg);
        }

        // Combine the text based error message from two ObjectServerErrrors.
        private String combineErrorMessage(Map<String, ObjectServerError> errors) {
            boolean multipleErrors = errors.size() > 1;
            StringBuilder errorMsg = new StringBuilder(multipleErrors ? "Multiple errors occurred: " : "Error occurred in Realm: ");
            for (Map.Entry<String, ObjectServerError> entry : errors.entrySet()) {
                errorMsg.append('\n');
                errorMsg.append(entry.getKey());
                errorMsg.append('\n');
                errorMsg.append(entry.getValue().toString());
            }
            return errorMsg.toString();
        }

        private ErrorCode combineErrorCodes(Map<String, ObjectServerError> errors) {
            ErrorCode finalErrorCode = null;
            for (ObjectServerError error : errors.values()) {
                ErrorCode errorCode = error.getErrorCode();
                if (finalErrorCode == null) {
                    finalErrorCode = errorCode;
                    continue;
                }
                if (errorCode == finalErrorCode) {
                    continue;
                }

                // Multiple error codes. No good way to report this.
                // The real error codes will still be in the error text.
                finalErrorCode = ErrorCode.UNKNOWN;
                break;
            }
            return finalErrorCode;
        }

    }

<<<<<<< HEAD
    // Task responsible for loading the Permissions result and returning it to the user.
    // The Permission result is not considered available until the query has completed.
    private class GetOffersAsyncTask extends PermissionManagerTask<RealmResults<Permission>> {

        private final OffersCallback callback;
        // Prevent permissions from being GC'ed until fully loaded.
        private RealmResults<PermissionOffer> loadingOffers;

        GetOffersAsyncTask(PermissionManager permissionManager, OffersCallback callback) {
            super(permissionManager, callback);
            this.callback = callback;
        }

        @Override
        public void run() {
            if (checkAndReportInvalidState()) { return; }
            if (offers != null) {
                notifyCallbackWithSuccess(offers);
            } else {
                // We only want offers that have been created.
                loadingOffers = managementRealm.where(PermissionOffer.class)
                        .equalTo("statusCode", 0)
                        .findAllAsync();
                loadingOffers.addChangeListener(new RealmChangeListener<RealmResults<PermissionOffer>>() {
                    @Override
                    public void onChange(RealmResults<PermissionOffer> loadedOffers) {
                        loadedOffers.removeChangeListener(this);
                        if (checkAndReportInvalidState()) { return; }
                        if (offers == null) {
                            offers = loadedOffers;
                        }
                        notifyCallbackWithSuccess(offers);
                    }
                });
            }
        }

        private void notifyCallbackWithSuccess(RealmResults<PermissionOffer> permissions) {
            callback.onSuccess(permissions);
            activeTasks.remove(this);
        }
    }

    private interface ErrorCallback {
=======
    private interface PermissionManagerBaseCallback {
>>>>>>> f2bc63f3
        /**
         * Called if an error happened while executing the task. The PermissionManager uses different underlying Realms,
         * and this error will report errors from all of these Realms combining them as best as possible.
         * <p>
         * This means that if all Realms fail with the same error code, {@link ObjectServerError#getErrorCode()} will
         * return that error code. If the underlying Realms fail for different reasons, {@link ErrorCode#UNKNOWN} will
         * be returned. {@link ObjectServerError#getErrorMessage()} will always contain the full description of errors
         * including the specific error code for each underlying Realm that failed.
         *
         * @param error error object describing what happened.
         */
        void onError(ObjectServerError error);
    }

    /**
     * Callback used when loading a set of permissions.
     */
    public interface PermissionsCallback extends PermissionManagerBaseCallback {
        /**
         * Called when all known permissions are successfully loaded.
         * <p>
         * These permissions will continue to synchronize with the server in the background. Register a
         * {@link RealmChangeListener} to be notified about any further changes.
         *
         * @param permissions The set of currently known permissions.
         */
        void onSuccess(RealmResults<Permission> permissions);
    }

    /**
     * Callback used when modifying or creating new permissions.
     */
    public interface ApplyPermissionsCallback extends PermissionManagerBaseCallback {
        /**
         * Called when the permissions where successfully modified.
         */
        void onSuccess();
    }

    /**
     * Callback used when making a permission offer for other users.
     */
    public interface MakeOfferCallback extends PermissionManagerBaseCallback {
        /**
         * Called when the offer was successfully created.
         *
         * @param offerToken token representing the offer that can be sent to other users.
         */
        void onSuccess(String offerToken);
    }

    /**
     * Callback used when accepting a permission offer.
     */
    public interface AcceptOfferCallback extends PermissionManagerBaseCallback {
        /**
         * Called when the offer was successfully accepted. This means that this user can now access this Realm.
         *
         * @param realmUrl The url pointing to the Realm for which the offer was created.
         * @param permission The permissions granted.
         */
        void onSuccess(String realmUrl, Permission permission);
    }

    /**
     * Callback used when loading the list of {@link PermissionOffer}'s created by the user.
     */
    public interface OffersCallback extends ErrorCallback {
        /**
         * Called when all known offers are successfully loaded.
         * <p>
         * These offers will continue to synchronize with the server in the background. Register a
         * {@link RealmChangeListener} to be notified about any further changes.
         *
         * @param offers The set of currently known offers.
         */
        void onSuccess(RealmResults<PermissionOffer> offers);
    }

}<|MERGE_RESOLUTION|>--- conflicted
+++ resolved
@@ -314,15 +314,10 @@
      *
      * @return {@link RealmAsyncTask} that can be used to cancel the task if needed.
      */
-<<<<<<< HEAD
     public RealmAsyncTask getCreatedOffers(OffersCallback callback) {
         checkIfValidThread();
         checkCallbackNotNull(callback);
         return addTask(new GetOffersAsyncTask(this, callback));
-=======
-    public RealmAsyncTask getOffers(PermissionManagerBaseCallback callback) {
-        return null; // FIXME
->>>>>>> f2bc63f3
     }
 
     // Queue the task if the underlying Realms are not ready yet, otherwise
@@ -1051,7 +1046,6 @@
 
     }
 
-<<<<<<< HEAD
     // Task responsible for loading the Permissions result and returning it to the user.
     // The Permission result is not considered available until the query has completed.
     private class GetOffersAsyncTask extends PermissionManagerTask<RealmResults<Permission>> {
@@ -1090,15 +1084,15 @@
         }
 
         private void notifyCallbackWithSuccess(RealmResults<PermissionOffer> permissions) {
-            callback.onSuccess(permissions);
-            activeTasks.remove(this);
-        }
-    }
-
-    private interface ErrorCallback {
-=======
+            try {
+                callback.onSuccess(permissions);
+            } finally {
+                activeTasks.remove(this);
+            }
+        }
+    }
+
     private interface PermissionManagerBaseCallback {
->>>>>>> f2bc63f3
         /**
          * Called if an error happened while executing the task. The PermissionManager uses different underlying Realms,
          * and this error will report errors from all of these Realms combining them as best as possible.
