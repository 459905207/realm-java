--- conflicted
+++ resolved
@@ -52,14 +52,9 @@
      * {@inheritDoc}
      */
     @Override
-<<<<<<< HEAD
     @Nullable
-    public SyncUser get(String identity) {
-        String userJson = nativeGetUser(identity);
-=======
     public SyncUser get(String identity, String authUrl) {
         String userJson = nativeGetUser(identity, authUrl);
->>>>>>> b7e0de4e
         return toSyncUserOrNull(userJson);
     }
 
@@ -107,12 +102,8 @@
     protected static native String nativeGetCurrentUser();
 
     // returns json data (token) of the specified user
-<<<<<<< HEAD
     @Nullable
-    protected static native String nativeGetUser(String identity);
-=======
     protected static native String nativeGetUser(String identity, String authUrl);
->>>>>>> b7e0de4e
 
     protected static native String[] nativeGetAllUsers();
 
