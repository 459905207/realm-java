--- conflicted
+++ resolved
@@ -58,23 +58,16 @@
             //  this may cause the server to send a fatal error (203 bad refresh) if we try to bind
             //  the session with this token. To be safe we remove the token that has been considered by the
             //  the server to be invalid.
-<<<<<<< HEAD
-            session.getUser().removeAccessToken(session.getServerUrl());
-=======
->>>>>>> 1fcb027b
 
             // stop the session to avoid sending a bind to the server which will cause it to return
             // a fatal 203 (bad refresh)
             session.stopNativeSession();
-<<<<<<< HEAD
-=======
             session.removeAccessToken();
->>>>>>> 1fcb027b
 
             // Create a new session & bind it
             session.createNativeSession();
             gotoNextState(SessionState.BINDING);
-            
+
         } else {
             switch (error.getCategory()) {
                 case FATAL: gotoNextState(SessionState.STOPPED); break;
