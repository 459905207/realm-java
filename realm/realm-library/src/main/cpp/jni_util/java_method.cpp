--- conflicted
+++ resolved
@@ -20,11 +20,7 @@
 
 using namespace realm::jni_util;
 
-<<<<<<< HEAD
-JavaMethod::JavaMethod(JNIEnv* env, jclass cls, const char* method_name, const char* signature)
-=======
 JavaMethod::JavaMethod(JNIEnv* env, jclass cls, const char* method_name, const char* signature, bool static_method)
->>>>>>> a137a819
 {
     if (static_method) {
         m_method_id = env->GetStaticMethodID(cls, method_name, signature);
@@ -44,13 +40,6 @@
     env->DeleteLocalRef(cls);
 }
 
-<<<<<<< HEAD
-JavaMethod::JavaMethod(JNIEnv* env, const char* class_name, const char* method_name, const char* signature)
-{
-    jclass cls = env->FindClass(class_name);
-    REALM_ASSERT_DEBUG(cls != nullptr);
-    m_method_id = env->GetMethodID(cls, method_name, signature);
-=======
 JavaMethod::JavaMethod(JNIEnv* env, const char* class_name, const char* method_name, const char* signature,
                        bool static_method)
 {
@@ -62,5 +51,4 @@
     else {
         m_method_id = env->GetMethodID(cls, method_name, signature);
     }
->>>>>>> a137a819
 }