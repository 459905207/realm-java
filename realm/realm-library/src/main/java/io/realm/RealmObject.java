/*
 * Copyright 2014 Realm Inc.
 *
 * Licensed under the Apache License, Version 2.0 (the "License");
 * you may not use this file except in compliance with the License.
 * You may obtain a copy of the License at
 *
 * http://www.apache.org/licenses/LICENSE-2.0
 *
 * Unless required by applicable law or agreed to in writing, software
 * distributed under the License is distributed on an "AS IS" BASIS,
 * WITHOUT WARRANTIES OR CONDITIONS OF ANY KIND, either express or implied.
 * See the License for the specific language governing permissions and
 * limitations under the License.
 */

package io.realm;

import java.util.List;
import java.util.concurrent.CopyOnWriteArrayList;
import java.util.concurrent.Future;

import io.realm.annotations.RealmClass;
import io.realm.internal.InvalidRow;
import io.realm.internal.Row;
import io.realm.internal.Table;
import io.realm.internal.TableQuery;
import io.realm.internal.log.RealmLog;
import rx.Observable;

/**
 * In Realm you define your RealmObject classes by sub-classing RealmObject and adding fields to be persisted. You then 
 * create your objects within a Realm, and use your custom subclasses instead of using the RealmObject class directly.
 * <p>
 * An annotation processor will create a proxy class for your RealmObject subclass. The getters and setters should not
 * contain any custom code of logic as they are overridden as part of the annotation process.
 * <p>
 * A RealmObject is currently limited to the following:
 *
 * <ul>
 *   <li>Private fields.</li>
 *   <li>Getter and setters for these fields.</li>
 *   <li>Static methods.</li>
 * </ul>
 * <p>
 * The following field data types are supported:
 * <ul>
 *   <li>boolean/Boolean</li>
 *   <li>short/Short</li>
 *   <li>int/Integer</li>
 *   <li>long/Long</li>
 *   <li>float/Float</li>
 *   <li>double/Double</li>
 *   <li>byte[]</li>
 *   <li>String</li>
 *   <li>Date</li>
 *   <li>Any RealmObject subclass</li>
 *   <li>RealmList</li>
 * </ul>
 * <p>
 * The types <code>short</code>, <code>int</code>, and <code>long</code> are mapped to <code>long</code> when storing
 * within a Realm.
 * <p>
 * Getter and setter names must have the name {@code getXXX} or {@code setXXX} if the field name is {@code XXX}. Getters
 * for fields of type boolean can be called {@code isXXX} as well. Fields with a m-prefix must have getters and setters
 * named setmXXX and getmXXX which is the default behavior when Android Studio automatically generates the getters and
 * setters.
 * <p>
 * Fields annotated with {@link io.realm.annotations.Ignore} don't have these restrictions and don't require either a
 * getter or setter.
 * <p>
 * Realm will create indexes for fields annotated with {@link io.realm.annotations.Index}. This will speedup queries but
 * will have a negative impact on inserts and updates.
 * <p>
 * A RealmObject cannot be passed between different threads.
 *
 * @see Realm#createObject(Class)
 * @see Realm#copyToRealm(RealmObject)
 */

@RealmClass
public abstract class RealmObject {

    protected Row row;
    protected BaseRealm realm;

    private final List<RealmChangeListener> listeners = new CopyOnWriteArrayList<RealmChangeListener>();
    private Future<Long> pendingQuery;
    private boolean isCompleted = false;
    protected long currentTableVersion = -1;

    /**
     * Removes the object from the Realm it is currently associated to.
     * <p>
     * After this method is called the object will be invalid and any operation (read or write) performed on it will
     * fail with an IllegalStateException
     *
     * @throws IllegalStateException if the corresponding Realm is closed or in an incorrect thread.
     */
    public void removeFromRealm() {
        if (row == null) {
            throw new IllegalStateException("Object malformed: missing object in Realm. Make sure to instantiate RealmObjects with Realm.createObject()");
        }
        if (realm == null) {
            throw new IllegalStateException("Object malformed: missing Realm. Make sure to instantiate RealmObjects with Realm.createObject()");
        }
        realm.checkIfValid();

        row.getTable().moveLastOver(row.getIndex());
        row = InvalidRow.INSTANCE;
    }

    /**
     * Checks if the RealmObject is still valid to use i.e. the RealmObject hasn't been deleted nor has the
     * {@link io.realm.Realm} been closed. It will always return false for stand alone objects.
     *
     * @return {@code true} if the object is still accessible, {@code false} otherwise or if it is a standalone object.
     */
    public final boolean isValid() {
        return row != null && row.isAttached();
    }

    protected Table getTable () {
        return realm.schema.getTable(getClass());
    }

    /**
     * Sets the Future instance returned by the worker thread, we need this instance to force {@link #load()} an async
     * query, we use it to determine if the current RealmResults is a sync or async one.
     *
     * @param pendingQuery pending query.
     */
    void setPendingQuery(Future<Long> pendingQuery) {
        this.pendingQuery = pendingQuery;
        if (isLoaded()) {
            // the query completed before RealmQuery
            // had a chance to call setPendingQuery to register the pendingQuery (used btw
            // to determine isLoaded behaviour)
            onCompleted();

        } // else, it will be handled by the Realm#handler
    }

    /**
     * Determines if the current RealmObject is obtained synchronously or asynchronously (from a worker thread).
     * Synchronous RealmObjects are by definition blocking hence this method will always return {@code true} for them.
     * This will return {@code true} if called for a standalone object (created outside of Realm).
     *
     * @return {@code true} if the query has completed and the data is available {@code false} if the query is in
     * progress.
     */
    public final boolean isLoaded() {
        if (realm == null) {
            return true;
        }
        realm.checkIfValid();
        return pendingQuery == null || isCompleted;
    }

    /**
     * Makes an asynchronous query blocking. This will also trigger any registered listeners.
     * Note: This will return {@code true} if called for a standalone object (created outside of Realm).
     *
     * @return {@code true} if it successfully completed the query, {@code false} otherwise.
     */
    public final boolean load() {
        if (isLoaded()) {
            return true;
        } else {
            // doesn't guarantee to import correctly the result (because the user may have advanced)
            // in this case the Realm#handler will be responsible of retrying
            return onCompleted();
        }
    }

    /**
     * Called to import the handover row pointer & notify listeners.
     *
     * @return {@code true} if it successfully completed the query, {@code false} otherwise.
     */
    boolean onCompleted() {
        try {
            Long handoverResult = pendingQuery.get();// make the query blocking
            if (handoverResult != 0) {
                // this may fail with BadVersionException if the caller and/or the worker thread
                // are not in sync (same shared_group version).
                // COMPLETED_ASYNC_REALM_OBJECT will be fired by the worker thread
                // this should handle more complex use cases like retry, ignore etc
                onCompleted(handoverResult);
                notifyChangeListeners();
            } else {
                isCompleted = true;
            }
        } catch (Exception e) {
            RealmLog.d(e.getMessage());
            return false;
        }
        return true;
    }

    void onCompleted(Long handoverRowPointer) {
        if (handoverRowPointer == 0) {
            // we'll retry later to update the row pointer, but we consider
            // the query done
            isCompleted = true;

        } else if (!isCompleted || row == Row.EMPTY_ROW) {
            isCompleted = true;
            long nativeRowPointer = TableQuery.nativeImportHandoverRowIntoSharedGroup(handoverRowPointer, realm.sharedGroupManager.getNativePointer());
            Table table = getTable();
            this.row = table.getUncheckedRowByPointer(nativeRowPointer);
        }// else: already loaded query no need to import again the pointer
    }

    /**
     * Adds a change listener to this RealmObject.
     *
     * @param listener the change listener to be notified.
     */
    public final void addChangeListener(RealmChangeListener listener) {
        if (listener == null) {
            throw new IllegalArgumentException("Listener should not be null");
        }
        if (realm != null) {
            realm.checkIfValid();
        } else {
            throw new IllegalArgumentException("Cannot add listener from this unmanaged RealmObject (created outside of Realm)");
        }
        if (realm.handler == null) {
            throw new IllegalStateException("You can't register a listener from a non-Looper thread ");
        }
        if (!listeners.contains(listener)) {
            listeners.add(listener);
        }
    }

    /**
     * Removes a previously registered listener.
     *
     * @param listener the instance to be removed.
     */
    public final void removeChangeListener(RealmChangeListener listener) {
        if (listener == null) {
            throw new IllegalArgumentException("Listener should not be null");
        }
        if (realm != null) {
            realm.checkIfValid();
        } else {
            throw new IllegalArgumentException("Cannot remove listener from this unmanaged RealmObject (created outside of Realm)");
        }
        listeners.remove(listener);
    }

    /**
     * Removes all registered listeners.
     */
    public final void removeChangeListeners() {
        if (realm != null) {
            realm.checkIfValid();
        } else {
            throw new IllegalArgumentException("Cannot remove listeners from this unmanaged RealmObject (created outside of Realm)");
        }
        listeners.clear();
    }

    /**
     * Returns an Rx Observable that monitors changes to this RealmObject. It will emit the current object when
     * subscribed to.
     *
<<<<<<< HEAD
     * If chaining a RealmObject observable use {@code obj.<MyRealmObjectClass>asObservable()} to parse on
=======
     * If chaining a RealmObject observable use {@code obj.<MyRealmObjectClass>asObservable()} to pass on
>>>>>>> 5b084413
     * type information, otherwise the type of the following observables will be {@code RealmObject}.
     *
     * @param <E> RealmObject class that is being observed. Must be this class or its super types.
     * @return RxJava Observable.
     * @throws UnsupportedOperationException if the required RxJava framework is not on the classpath.
     * @see <a href="https://realm.io/docs/java/latest/#rxjava">RxJava and Realm</a>
     */
    public <E extends RealmObject> Observable<E> asObservable() {
        if (realm instanceof Realm) {
            @SuppressWarnings("unchecked")
            E obj = (E) this;
            return realm.configuration.getRxFactory().from((Realm) realm, obj);
        } else if (realm instanceof DynamicRealm) {
            DynamicRealm dynamicRealm = (DynamicRealm) realm;
            DynamicRealmObject dynamicObject = (DynamicRealmObject) this;
            @SuppressWarnings("unchecked")
            Observable<E> observable = (Observable<E>) realm.configuration.getRxFactory().from(dynamicRealm, dynamicObject);
            return observable;
        } else {
            throw new UnsupportedOperationException(realm.getClass() + " not supported");
        }
    }

    /**
     * Notifies all registered listeners.
     */
    void notifyChangeListeners() {
        if (listeners != null && !listeners.isEmpty()) {
            if (row.getTable() == null) return;

            long version = row.getTable().version();
            if (currentTableVersion != version) {
                currentTableVersion = version;
                for (RealmChangeListener listener : listeners) {
                    listener.onChange();
                }
            }
        }
    }

    void setTableVersion() {
        if (row.getTable() != null) {
            currentTableVersion = row.getTable().version();
        }
    }
}<|MERGE_RESOLUTION|>--- conflicted
+++ resolved
@@ -267,11 +267,7 @@
      * Returns an Rx Observable that monitors changes to this RealmObject. It will emit the current object when
      * subscribed to.
      *
-<<<<<<< HEAD
-     * If chaining a RealmObject observable use {@code obj.<MyRealmObjectClass>asObservable()} to parse on
-=======
      * If chaining a RealmObject observable use {@code obj.<MyRealmObjectClass>asObservable()} to pass on
->>>>>>> 5b084413
      * type information, otherwise the type of the following observables will be {@code RealmObject}.
      *
      * @param <E> RealmObject class that is being observed. Must be this class or its super types.
