/*
 * Copyright 2015 Realm Inc.
 *
 * Licensed under the Apache License, Version 2.0 (the "License");
 * you may not use this file except in compliance with the License.
 * You may obtain a copy of the License at
 *
 * http://www.apache.org/licenses/LICENSE-2.0
 *
 * Unless required by applicable law or agreed to in writing, software
 * distributed under the License is distributed on an "AS IS" BASIS,
 * WITHOUT WARRANTIES OR CONDITIONS OF ANY KIND, either express or implied.
 * See the License for the specific language governing permissions and
 * limitations under the License.
 */

package io.realm;

import android.os.Handler;
import android.os.Looper;
import android.os.Message;

import com.getkeepsafe.relinker.BuildConfig;

import java.io.Closeable;
import java.io.File;
import java.io.FileNotFoundException;
import java.util.Arrays;
import java.util.List;
import java.util.Map;
import java.util.concurrent.ConcurrentHashMap;
import java.util.concurrent.atomic.AtomicBoolean;

import io.realm.exceptions.RealmFileException;
import io.realm.exceptions.RealmMigrationNeededException;
import io.realm.internal.HandlerControllerConstants;
import io.realm.internal.InvalidRow;
import io.realm.internal.RealmObjectProxy;
import io.realm.internal.SharedRealm;
import io.realm.internal.Table;
import io.realm.internal.UncheckedRow;
import io.realm.internal.android.DebugAndroidLogger;
import io.realm.internal.android.ReleaseAndroidLogger;
import io.realm.internal.async.RealmThreadPoolExecutor;
import io.realm.internal.log.RealmLog;
import rx.Observable;

/**
 * Base class for all Realm instances.
 *
 * @see io.realm.Realm
 * @see io.realm.DynamicRealm
 */
@SuppressWarnings("WeakerAccess")
abstract class BaseRealm implements Closeable {
    protected static final long UNVERSIONED = -1;
    private static final String INCORRECT_THREAD_CLOSE_MESSAGE =
            "Realm access from incorrect thread. Realm instance can only be closed on the thread it was created.";
    private static final String INCORRECT_THREAD_MESSAGE =
            "Realm access from incorrect thread. Realm objects can only be accessed on the thread they were created.";
    private static final String CLOSED_REALM_MESSAGE =
            "This Realm instance has already been closed, making it unusable.";
    private static final String NOT_IN_TRANSACTION_MESSAGE =
            "Changing Realm data can only be done from inside a transaction.";

    // Map between a Handler and the canonical path to a Realm file
    protected static final Map<Handler, String> handlers = new ConcurrentHashMap<Handler, String>();

    // Thread pool for all async operations (Query & transaction)
    static final RealmThreadPoolExecutor asyncTaskExecutor = RealmThreadPoolExecutor.newDefaultExecutor();

    final long threadId;
    protected RealmConfiguration configuration;
    protected SharedRealm sharedRealm;

    RealmSchema schema;
    Handler handler;
    HandlerController handlerController;

    static {
        //noinspection ConstantConditions
        RealmLog.add(BuildConfig.DEBUG ? new DebugAndroidLogger() : new ReleaseAndroidLogger());
    }

    protected BaseRealm(RealmConfiguration configuration) {
        this.threadId = Thread.currentThread().getId();
        this.configuration = configuration;

        this.sharedRealm = SharedRealm.getInstance(configuration);
        this.schema = new RealmSchema(this);
        this.handlerController = new HandlerController(this);

        if (handlerController.isAutoRefreshAvailable()) {
            setAutoRefresh(true);
        }
    }

    /**
     * Sets the auto-refresh status of the Realm instance.
     * <p>
     * Auto-refresh is a feature that enables automatic update of the current Realm instance and all its derived objects
     * (RealmResults and RealmObject instances) when a commit is performed on a Realm acting on the same file in
     * another thread. This feature is only available if the Realm instance lives on a {@link android.os.Looper} enabled
     * thread.
     *
     * @param autoRefresh {@code true} will turn auto-refresh on, {@code false} will turn it off.
     * @throws IllegalStateException if called from a non-Looper thread.
     */
    public void setAutoRefresh(boolean autoRefresh) {
        checkIfValid();
        handlerController.checkCanBeAutoRefreshed();
        if (autoRefresh && !handlerController.isAutoRefreshEnabled()) { // Switch it on
            handler = new Handler(handlerController);
            handlers.put(handler, configuration.getPath());
        } else if (!autoRefresh && handlerController.isAutoRefreshEnabled() && handler != null) { // Switch it off
            removeHandler();
        }
        handlerController.setAutoRefresh(autoRefresh);
    }

    /**
     * Retrieves the auto-refresh status of the Realm instance.
     *
     * @return the auto-refresh status.
     */
    public boolean isAutoRefresh() {
        return handlerController.isAutoRefreshEnabled();
    }

    /**
     * Checks if the Realm is currently in a transaction.
     *
     * @return {@code true} if inside a transaction, {@code false} otherwise.
     */
    public boolean isInTransaction() {
        checkIfValid();
        return sharedRealm.isInTransaction();
    }

    protected void addListener(RealmChangeListener<? extends BaseRealm> listener) {
        if (listener == null) {
            throw new IllegalArgumentException("Listener should not be null");
        }
        checkIfValid();
        if (!handlerController.isAutoRefreshEnabled()) {
            throw new IllegalStateException("You can't register a listener from a non-Looper or IntentService thread.");
        }
        handlerController.addChangeListener(listener);
    }

    /**
     * Removes the specified change listener.
     *
     * @param listener the change listener to be removed.
     * @throws IllegalArgumentException if the change listener is {@code null}.
     * @throws IllegalStateException if you try to remove a listener from a non-Looper Thread.
     * @see io.realm.RealmChangeListener
     */
    public void removeChangeListener(RealmChangeListener<? extends BaseRealm> listener) {
        if (listener == null) {
            throw new IllegalArgumentException("Listener should not be null");
        }
        checkIfValid();
        if (!handlerController.isAutoRefreshEnabled()) {
            throw new IllegalStateException("You can't remove a listener from a non-Looper thread ");
        }
        handlerController.removeChangeListener(listener);
    }

    /**
     * Returns an RxJava Observable that monitors changes to this Realm. It will emit the current state
     * when subscribed to. Items will continually be emitted as the Realm is updated -
     * {@code onComplete} will never be called.
     * <p>
     * If you would like the {@code asObservable()} to stop emitting items, you can instruct RxJava to
     * only emit only the first item by using the {@code first()} operator:
     *
     * <pre>
     * {@code
     * realm.asObservable().first().subscribe( ... ) // You only get the results once
     * }
     * </pre>
     *
     * @return RxJava Observable that only calls {@code onNext}. It will never call {@code onComplete} or {@code OnError}.
     * @throws UnsupportedOperationException if the required RxJava framework is not on the classpath.
     * @see <a href="https://realm.io/docs/java/latest/#rxjava">RxJava and Realm</a>
     */
    public abstract Observable asObservable();

    /**
     * Removes all user-defined change listeners.
     *
     * @throws IllegalStateException if you try to remove listeners from a non-Looper Thread.
     * @see io.realm.RealmChangeListener
     */
    public void removeAllChangeListeners() {
        checkIfValid();
        if (!handlerController.isAutoRefreshEnabled()) {
            throw new IllegalStateException("You can't remove listeners from a non-Looper thread ");
        }
        handlerController.removeAllChangeListeners();
    }

    // WARNING: If this method is used after calling any async method, the old handler will still be used.
    //          package private, for test purpose only
    void setHandler(Handler handler) {
        // remove the old one
        handlers.remove(this.handler);
        handlers.put(handler, configuration.getPath());
        this.handler = handler;
    }

    /**
     * Removes and stops the current thread handler as gracefully as possible.
     */
    protected void removeHandler() {
        handlers.remove(handler);
        // Warning: This only clears the Looper queue. Handler.Callback is not removed.
        handler.removeCallbacksAndMessages(null);
        this.handler = null;
    }

    /**
     * Writes a compacted copy of the Realm to the given destination File.
     * <p>
     * The destination file cannot already exist.
     * <p>
     * Note that if this is called from within a transaction it writes the current data, and not the data as it was when
     * the last transaction was committed.
     *
     * @param destination file to save the Realm to.
<<<<<<< HEAD
=======
     * @throws RealmFileException if an error happened when accessing the underlying Realm file or writing to the
     * destination file.
>>>>>>> dd82a500
     */
    public void writeCopyTo(File destination) {
        writeEncryptedCopyTo(destination, null);
    }

    /**
     * Writes a compacted and encrypted copy of the Realm to the given destination File.
     * <p>
     * The destination file cannot already exist.
     * <p>
     * Note that if this is called from within a transaction it writes the current data, and not the data as it was when
     * the last transaction was committed.
     * <p>
     *
     * @param destination file to save the Realm to.
     * @param key a 64-byte encryption key.
     * @throws IllegalArgumentException if destination argument is null.
     * @throws RealmFileException if an error happened when accessing the underlying Realm file or writing to the
     * destination file.
     */
    public void writeEncryptedCopyTo(File destination, byte[] key) {
        if (destination == null) {
            throw new IllegalArgumentException("The destination argument cannot be null");
        }
        checkIfValid();
        sharedRealm.writeCopy(destination, key);
    }

    /**
     * Blocks the current thread until new changes to the Realm are available or {@link #stopWaitForChange()}
     * is called from another thread. Once stopWaitForChange is called, all future calls to this method will
     * return false immediately.
     *
     * @return {@code true} if the Realm was updated to the latest version, {@code false} if it was
     * cancelled by calling stopWaitForChange.
     * @throws IllegalStateException if calling this from within a transaction or from a Looper thread.
     */
    public boolean waitForChange() {
        checkIfValid();
        if (isInTransaction()) {
            throw new IllegalStateException("Cannot wait for changes inside of a transaction.");
        }
        if (Looper.myLooper() != null) {
            throw new IllegalStateException("Cannot wait for changes inside a Looper thread. Use RealmChangeListeners instead.");
        }
        boolean hasChanged = sharedRealm.waitForChange();
        if (hasChanged) {
            // Since this Realm instance has been waiting for change, advance realm & refresh realm.
            sharedRealm.refresh();
            handlerController.refreshSynchronousTableViews();
        }
        return hasChanged;
    }

    /**
     * Makes any current {@link #waitForChange()} return {@code false} immediately. Once this is called,
     * all future calls to waitForChange will immediately return {@code false}.
     * <p>
     * This method is thread-safe and should _only_ be called from another thread than the one that
     * called waitForChange.
     *
     * @throws IllegalStateException if the {@link io.realm.Realm} instance has already been closed.
     */
    public void stopWaitForChange() {
        RealmCache.invokeWithLock(new RealmCache.Callback0() {
            @Override
            public void onCall() {
                // Check if the Realm instance has been closed
                if (sharedRealm == null || sharedRealm.isClosed()) {
                    throw new IllegalStateException(BaseRealm.CLOSED_REALM_MESSAGE);
                }
                sharedRealm.stopWaitForChange();
            }
        });
    }

    /**
     * Starts a transaction which must be closed by {@link io.realm.Realm#commitTransaction()} or aborted by
     * {@link io.realm.Realm#cancelTransaction()}. Transactions are used to atomically create, update and delete objects
     * within a Realm.
     * <p>
     * Before beginning a transaction, the Realm instance is updated to the latest version in order to include all
     * changes from other threads. This update does not trigger any registered {@link RealmChangeListener}.
     * <p>
     * It is therefore recommended to query for the items that should be modified from inside the transaction. Otherwise
     * there is a risk that some of the results have been deleted or modified when the transaction begins.
     * <p>
     * <pre>
     * {@code
     * // Don't do this
     * RealmResults<Person> persons = realm.where(Person.class).findAll();
     * realm.beginTransaction();
     * persons.first().setName("John");
     * realm.commitTransaction();
     *
     * // Do this instead
     * realm.beginTransaction();
     * RealmResults<Person> persons = realm.where(Person.class).findAll();
     * persons.first().setName("John");
     * realm.commitTransaction();
     * }
     * </pre>
     * <p>
     * Notice: it is not possible to nest transactions. If you start a transaction within a transaction an exception is
     * thrown.
     */
    public void beginTransaction() {
        checkIfValid();
        sharedRealm.beginTransaction();
    }

    /**
     * All changes since {@link io.realm.Realm#beginTransaction()} are persisted to disk and the Realm reverts back to
     * being read-only. An event is sent to notify all other Realm instances that a change has occurred. When the event
     * is received, the other Realms will update their objects and {@link io.realm.RealmResults} to reflect the
     * changes from this commit.
     */
    public void commitTransaction() {
        commitTransaction(true, true);
    }

    /**
     * Commits an async transaction. This will not trigger any REALM_CHANGED events. Caller is responsible for handling
     * that.
     */
    void commitAsyncTransaction() {
        commitTransaction(false, false);
    }

    /**
     * Commits transaction, runs the given runnable and then sends notifications. The runnable is useful to meet some
     * timing conditions like the async transaction. In async transaction, the background Realm has to be closed before
     * other threads see the changes to majoyly avoid the flaky tests.
     *
     * @param notifyLocalThread set to {@code false} to prevent this commit from triggering thread local change listeners.
     */
    void commitTransaction(boolean notifyLocalThread, boolean notifyOtherThreads) {
        checkIfValid();
        sharedRealm.commitTransaction();
<<<<<<< HEAD

        if (runAfterCommit != null)  {
            runAfterCommit.run();
        }
=======
>>>>>>> dd82a500

        for (Map.Entry<Handler, String> handlerIntegerEntry : handlers.entrySet()) {
            Handler handler = handlerIntegerEntry.getKey();
            String realmPath = handlerIntegerEntry.getValue();

            // Sometimes we don't want to notify the local thread about commits, e.g. creating a completely new Realm
            // file will make a commit in order to create the schema. Users should not be notified about that.
            if (!notifyLocalThread && handler.equals(this.handler)) {
                continue;
            }

            // Sometimes we don't want to notify other threads about changes because we need a custom message, e.g. when
            // doing async transactions.
            if (!notifyOtherThreads && !handler.equals(this.handler)) {
                continue;
            }

            // For all other threads, use the Handler
            // Note there is a race condition with handler.hasMessages() and handler.sendEmptyMessage()
            // as the target thread consumes messages at the same time. In this case it is not a problem as worst
            // case we end up with two REALM_CHANGED messages in the queue.
            Looper looper = handler.getLooper();
            if (realmPath.equals(configuration.getPath())  // It's the right realm
                    && looper.getThread().isAlive()) {     // The receiving thread is alive

                boolean messageHandled = true;
                if (looper == Looper.myLooper()) {
                    // Force any updates on the current thread to the front the queue. Doing this is mostly
                    // relevant on the UI thread where it could otherwise process a motion event before the
                    // REALM_CHANGED event. This could in turn cause a UI component like ListView to crash. See
                    // https://github.com/realm/realm-android-adapters/issues/11 for such a case.
                    // Other Looper threads could process similar events. For that reason all looper threads will
                    // prioritize local commits.
                    //
                    // If a user is doing commits inside a RealmChangeListener this can cause the Looper thread to get
                    // event starved as it only starts handling Realm events instead. This is an acceptable risk as
                    // that behaviour indicate a user bug. Previously this would be hidden as the UI would still
                    // be responsive.
                    Message msg = Message.obtain();
                    msg.what = HandlerControllerConstants.LOCAL_COMMIT;
                    if (!handler.hasMessages(HandlerControllerConstants.LOCAL_COMMIT)) {
                        handler.removeMessages(HandlerControllerConstants.REALM_CHANGED);
                        messageHandled = handler.sendMessageAtFrontOfQueue(msg);
                    }
                } else {
                    if (!handler.hasMessages(HandlerControllerConstants.REALM_CHANGED)) {
                        messageHandled = handler.sendEmptyMessage(HandlerControllerConstants.REALM_CHANGED);
                    }
                }
                if (!messageHandled) {
                    RealmLog.w("Cannot update Looper threads when the Looper has quit. Use realm.setAutoRefresh(false) " +
                            "to prevent this.");
                }
            }
        }
    }

    /**
     * Reverts all writes (created, updated, or deleted objects) made in the current write transaction and end the
     * transaction.
     * <p>
     * The Realm reverts back to read-only.
     * <p>
     * Calling this when not in a transaction will throw an exception.
     */
    public void cancelTransaction() {
        checkIfValid();
        sharedRealm.cancelTransaction();
    }

    /**
     * Checks if a Realm's underlying resources are still available or not getting accessed from the wrong thread.
     */
    protected void checkIfValid() {
        if (sharedRealm == null || sharedRealm.isClosed()) {
            throw new IllegalStateException(BaseRealm.CLOSED_REALM_MESSAGE);
        }

        // Check if we are in the right thread
        if (threadId != Thread.currentThread().getId()) {
            throw new IllegalStateException(BaseRealm.INCORRECT_THREAD_MESSAGE);
        }
    }

    protected void checkIfInTransaction() {
        if (!sharedRealm.isInTransaction()) {
            throw new IllegalStateException("Changing Realm data can only be done from inside a transaction.");
        }
    }

    /**
     * Check if the Realm is valid and in a transaction.
     */
    protected void checkIfValidAndInTransaction() {
        if (!isInTransaction()) {
            throw new IllegalStateException(NOT_IN_TRANSACTION_MESSAGE);
        }
    }

    /**
     * Returns the canonical path to where this Realm is persisted on disk.
     *
     * @return the canonical path to the Realm file.
     * @see File#getCanonicalPath()
     */
    public String getPath() {
        return configuration.getPath();
    }

    /**
     * Returns the {@link RealmConfiguration} for this Realm.
     *
     * @return the {@link RealmConfiguration} for this Realm.
     */
    public RealmConfiguration getConfiguration() {
        return configuration;
    }

    /**
     * Returns the schema version for this Realm.
     *
     * @return the schema version for the Realm file backing this Realm.
     */
    public long getVersion() {
        return sharedRealm.getSchemaVersion();
    }

    /**
     * Closes the Realm instance and all its resources.
     * <p>
     * It's important to always remember to close Realm instances when you're done with it in order not to leak memory,
     * file descriptors or grow the size of Realm file out of measure.
     *
     * @throws IllegalStateException if attempting to close from another thread.
     */
    @Override
    public void close() {
        if (this.threadId != Thread.currentThread().getId()) {
            throw new IllegalStateException(INCORRECT_THREAD_CLOSE_MESSAGE);
        }

        RealmCache.release(this);
    }

    /**
     * Closes the Realm instances and all its resources without checking the {@link RealmCache}.
     */
    void doClose() {
        if (sharedRealm != null) {
            sharedRealm.close();
            sharedRealm = null;
        }
        if (handler != null) {
            removeHandler();
        }
    }

    /**
     * Checks if the {@link io.realm.Realm} instance has already been closed.
     *
     * @return {@code true} if closed, {@code false} otherwise.
     * @throws IllegalStateException if attempting to close from another thread.
     */
    public boolean isClosed() {
        if (this.threadId != Thread.currentThread().getId()) {
            throw new IllegalStateException(INCORRECT_THREAD_MESSAGE);
        }

        return sharedRealm == null || sharedRealm.isClosed();
    }

    /**
     * Checks if this {@link io.realm.Realm} contains any objects.
     *
     * @return {@code true} if empty, @{code false} otherwise.
     */
    public boolean isEmpty() {
        checkIfValid();
        return sharedRealm.isEmpty();
    }

    // package protected so unit tests can access it
    void setVersion(long version) {
        Table metadataTable = sharedRealm.getTable(Table.METADATA_TABLE_NAME);
        if (metadataTable.getColumnCount() == 0) {
            metadataTable.addColumn(RealmFieldType.INTEGER, "version");
            metadataTable.addEmptyRow();
        }
        metadataTable.setLong(0, 0, version);
    }

    // Return all handlers registered for this Realm
    static Map<Handler, String> getHandlers() {
        return handlers;
    }

    /**
     * Returns the schema for this Realm.
     *
     * @return The {@link RealmSchema} for this Realm.
     */
    public RealmSchema getSchema() {
        return schema;
    }

    <E extends RealmModel> E get(Class<E> clazz, long rowIndex) {
        Table table = schema.getTable(clazz);
        UncheckedRow row = table.getUncheckedRow(rowIndex);
        E result = configuration.getSchemaMediator().newInstance(clazz, schema.getColumnInfo(clazz));
        RealmObjectProxy proxy = (RealmObjectProxy) result;
        proxy.realmGet$proxyState().setRow$realm(row);
        proxy.realmGet$proxyState().setRealm$realm(this);
        proxy.realmGet$proxyState().setTableVersion$realm();

        return result;
    }

    // Used by RealmList/RealmResults
    // Invariant: if dynamicClassName != null -> clazz == DynamicRealmObject
    <E extends RealmModel> E get(Class<E> clazz, String dynamicClassName, long rowIndex) {
        Table table;
        E result;
        if (dynamicClassName != null) {
            table = schema.getTable(dynamicClassName);
            @SuppressWarnings("unchecked")
            E dynamicObj = (E) new DynamicRealmObject();
            result = dynamicObj;
        } else {
            table = schema.getTable(clazz);
            result = configuration.getSchemaMediator().newInstance(clazz, schema.getColumnInfo(clazz));
        }

        RealmObjectProxy proxy = (RealmObjectProxy) result;
        proxy.realmGet$proxyState().setRealm$realm(this);
        if (rowIndex != Table.NO_MATCH) {
            proxy.realmGet$proxyState().setRow$realm(table.getUncheckedRow(rowIndex));
            proxy.realmGet$proxyState().setTableVersion$realm();
        } else {
            proxy.realmGet$proxyState().setRow$realm(InvalidRow.INSTANCE);
        }

        return result;
    }

    /**
     * Deletes all objects from this Realm.
     *
     * @throws IllegalStateException if the corresponding Realm is closed or called from an incorrect thread.
     */
    public void deleteAll() {
        checkIfValid();
        for (RealmObjectSchema objectSchema : schema.getAll()) {
            schema.getTable(objectSchema.getClassName()).clear();
        }
    }

    static private boolean deletes(String canonicalPath, File rootFolder, String realmFileName) {
        final AtomicBoolean realmDeleted = new AtomicBoolean(true);

        List<File> filesToDelete = Arrays.asList(
                new File(rootFolder, realmFileName),
                new File(rootFolder, realmFileName + ".lock"),
                // Old core log file naming styles
                new File(rootFolder, realmFileName + ".log_a"),
                new File(rootFolder, realmFileName + ".log_b"),
                new File(rootFolder, realmFileName + ".log"),
                new File(canonicalPath));
        for (File fileToDelete : filesToDelete) {
            if (fileToDelete.exists()) {
                boolean deleteResult = fileToDelete.delete();
                if (!deleteResult) {
                    realmDeleted.set(false);
                    RealmLog.w("Could not delete the file " + fileToDelete);
                }
            }
        }
        return realmDeleted.get();
    }

    /**
     * Deletes the Realm file defined by the given configuration.
     */
    static boolean deleteRealm(final RealmConfiguration configuration) {
        final String management = ".management";
        final AtomicBoolean realmDeleted = new AtomicBoolean(true);

        RealmCache.invokeWithGlobalRefCount(configuration, new RealmCache.Callback() {
            @Override
            public void onResult(int count) {
                if (count != 0) {
                    throw new IllegalStateException("It's not allowed to delete the file associated with an open Realm. " +
                            "Remember to close() all the instances of the Realm before deleting its file: " + configuration.getPath());
                }

                String canonicalPath = configuration.getPath();
                File realmFolder = configuration.getRealmDirectory();
                String realmFileName = configuration.getRealmFileName();
                File managementFolder = new File(realmFolder, realmFileName + management);

                // delete files in management directory and the directory
                // there is no subfolders in the management directory
                File[] files = managementFolder.listFiles();
                if (files != null) {
                    for (File file : files) {
                        realmDeleted.set(realmDeleted.get() && file.delete());
                    }
                }
                realmDeleted.set(realmDeleted.get() && managementFolder.delete());

                // delete specific files in root directory
                realmDeleted.set(realmDeleted.get() && deletes(canonicalPath, realmFolder, realmFileName));
            }
        });

        return realmDeleted.get();
    }

    /**
     * Compacts the Realm file defined by the given configuration.
     *
     * @param configuration configuration for the Realm to compact.
     * @throws IllegalArgumentException if Realm is encrypted.
     * @return {@code true} if compaction succeeded, {@code false} otherwise.
     */
    static boolean compactRealm(final RealmConfiguration configuration) {
        // FIXME: Move this check to OS?
        if (configuration.getEncryptionKey() != null) {
            throw new IllegalArgumentException("Cannot currently compact an encrypted Realm.");
        }
        SharedRealm sharedRealm = SharedRealm.getInstance(configuration);
        Boolean result = sharedRealm.compact();
        sharedRealm.close();
        return result;
    }

    /**
     * Migrates the Realm file defined by the given configuration using the provided migration block.
     *
     * @param configuration configuration for the Realm that should be migrated.
     * @param migration if set, this migration block will override what is set in {@link RealmConfiguration}.
     * @param callback callback for specific Realm type behaviors.
     * @throws FileNotFoundException if the Realm file doesn't exist.
     */
    protected static void migrateRealm(final RealmConfiguration configuration, final RealmMigration migration,
                                       final MigrationCallback callback) throws FileNotFoundException {
        if (configuration == null) {
            throw new IllegalArgumentException("RealmConfiguration must be provided");
        }
        if (migration == null && configuration.getMigration() == null) {
            throw new RealmMigrationNeededException(configuration.getPath(), "RealmMigration must be provided");
        }

        final AtomicBoolean fileNotFound = new AtomicBoolean(false);

        RealmCache.invokeWithGlobalRefCount(configuration, new RealmCache.Callback() {
            @Override
            public void onResult(int count) {
                if (count != 0) {
                    throw new IllegalStateException("Cannot migrate a Realm file that is already open: "
                            + configuration.getPath());
                }

                File realmFile = new File(configuration.getPath());
                if (!realmFile.exists()) {
                    fileNotFound.set(true);
                    return;
                }

                RealmMigration realmMigration = (migration == null) ? configuration.getMigration() : migration;
                DynamicRealm realm = null;
                try {
                    realm = DynamicRealm.getInstance(configuration);
                    realm.beginTransaction();
                    long currentVersion = realm.getVersion();
                    realmMigration.migrate(realm, currentVersion, configuration.getSchemaVersion());
                    realm.setVersion(configuration.getSchemaVersion());
                    realm.commitTransaction();
                } catch (RuntimeException e) {
                    if (realm != null) {
                        realm.cancelTransaction();
                    }
                    throw e;
                } finally {
                    if (realm != null) {
                        realm.close();
                        callback.migrationComplete();
                    }
                }
            }
        });

        if (fileNotFound.get()) {
            throw new FileNotFoundException("Cannot migrate a Realm file which doesn't exist: "
                    + configuration.getPath());
        }
    }

    @Override
    protected void finalize() throws Throwable {
        if (sharedRealm != null && !sharedRealm.isClosed()) {
            RealmLog.w("Remember to call close() on all Realm instances. " +
                    "Realm " + configuration.getPath() + " is being finalized without being closed, " +
                    "this can lead to running out of native memory."
            );
        }
        super.finalize();
    }

    // Internal delegate for migrations
    protected interface MigrationCallback {
        void migrationComplete();
    }

}<|MERGE_RESOLUTION|>--- conflicted
+++ resolved
@@ -229,11 +229,8 @@
      * the last transaction was committed.
      *
      * @param destination file to save the Realm to.
-<<<<<<< HEAD
-=======
      * @throws RealmFileException if an error happened when accessing the underlying Realm file or writing to the
      * destination file.
->>>>>>> dd82a500
      */
     public void writeCopyTo(File destination) {
         writeEncryptedCopyTo(destination, null);
@@ -373,13 +370,6 @@
     void commitTransaction(boolean notifyLocalThread, boolean notifyOtherThreads) {
         checkIfValid();
         sharedRealm.commitTransaction();
-<<<<<<< HEAD
-
-        if (runAfterCommit != null)  {
-            runAfterCommit.run();
-        }
-=======
->>>>>>> dd82a500
 
         for (Map.Entry<Handler, String> handlerIntegerEntry : handlers.entrySet()) {
             Handler handler = handlerIntegerEntry.getKey();
