--- conflicted
+++ resolved
@@ -40,12 +40,9 @@
 import java.util.concurrent.ExecutorService;
 import java.util.concurrent.Executors;
 import java.util.concurrent.Future;
-<<<<<<< HEAD
 import java.util.concurrent.TimeUnit;
 import java.util.concurrent.TimeoutException;
-=======
 import java.util.concurrent.atomic.AtomicBoolean;
->>>>>>> 8a626324
 
 import io.realm.dynamic.DynamicRealmObject;
 import io.realm.entities.AllTypes;
@@ -1828,7 +1825,6 @@
         assertNotNull(testRealm);
     }
 
-<<<<<<< HEAD
     // Tests that if the same Realm file is opened on multiple threads, we only need to validate the schema on the first thread.
     public void testValidateSchemasOverThreads() throws InterruptedException, TimeoutException, ExecutionException {
         final RealmConfiguration config = TestHelper.createConfiguration(getContext(), "foo");
@@ -1864,7 +1860,8 @@
 
         bgThreadLocked.await(2, TimeUnit.SECONDS);
         assertTrue(future.get(10, TimeUnit.SECONDS));
-=======
+    }
+
     public void testProcessLocalListenersAfterRefresh() {
         // Used to validate the result
         final AtomicBoolean listenerWasCalled = new AtomicBoolean(false);
@@ -1899,6 +1896,5 @@
         testRealm.createObject(Dog.class);
         testRealm.commitTransaction();
         bgThreadLatch.countDown();
->>>>>>> 8a626324
     }
 }