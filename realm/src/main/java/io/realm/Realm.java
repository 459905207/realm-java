/*
 * Copyright 2014 Realm Inc.
 *
 * Licensed under the Apache License, Version 2.0 (the "License");
 * you may not use this file except in compliance with the License.
 * You may obtain a copy of the License at
 *
 * http://www.apache.org/licenses/LICENSE-2.0
 *
 * Unless required by applicable law or agreed to in writing, software
 * distributed under the License is distributed on an "AS IS" BASIS,
 * WITHOUT WARRANTIES OR CONDITIONS OF ANY KIND, either express or implied.
 * See the License for the specific language governing permissions and
 * limitations under the License.
 */

package io.realm;

import android.content.Context;
import android.os.Handler;
import android.os.Looper;
import android.os.Message;
import android.util.Log;

<<<<<<< HEAD
import com.google.common.base.Splitter;
import com.google.common.collect.Iterables;
=======
import com.google.common.base.Throwables;
>>>>>>> d838abf9

import java.io.File;
import java.lang.ref.SoftReference;
import java.lang.reflect.Constructor;
import java.lang.reflect.InvocationTargetException;
import java.lang.reflect.Method;
import java.util.ArrayList;
import java.util.Arrays;
import java.util.Collections;
import java.util.HashMap;
import java.util.HashSet;
import java.util.List;
import java.util.Map;
import java.util.Set;

import io.realm.exceptions.RealmException;
import io.realm.internal.ImplicitTransaction;
import io.realm.internal.Row;
import io.realm.internal.SharedGroup;
import io.realm.internal.Table;
import io.realm.internal.android.LooperThread;


public class Realm {
    public static final String DEFAULT_REALM_NAME = "default.realm";

    private static final String TAG = "REALM";
    private static final String TABLE_PREFIX = "class_";
    private static final Set<String> validatedPaths = Collections.synchronizedSet(new HashSet<String>());

    private static SharedGroup.Durability defaultDurability = SharedGroup.Durability.FULL;
    private static boolean initialized = false;
    private static boolean autoRefresh = true;

    private final int id;
    private final LooperThread looperThread = LooperThread.getInstance();
    private final SharedGroup sharedGroup;
    private final ImplicitTransaction transaction;
    private final Map<Class<?>, String> simpleClassNames = new HashMap<Class<?>, String>();
    private final Map<String, Class<?>> generatedClasses = new HashMap<String, Class<?>>();
    private final Map<Class<?>, Constructor> constructors = new HashMap<Class<?>, Constructor>();
    private final Map<Class<?>, Method> initTableMethods = new HashMap<Class<?>, Method>();
    private final Map<Class<?>, Constructor> generatedConstructors = new HashMap<Class<?>, Constructor>();
    private final List<RealmChangeListener> changeListeners = new ArrayList<RealmChangeListener>();
    private final Map<Class<?>, Table> tables = new HashMap<Class<?>, Table>();

    private int version;
    private Handler handler;

    // The constructor in private to enforce the use of the static one
    private Realm(String absolutePath) {
        this.sharedGroup = new SharedGroup(absolutePath, true);
        this.transaction = sharedGroup.beginImplicitTransaction();
        this.id = absolutePath.hashCode();
        if (!looperThread.isAlive()) {
            looperThread.start();
        }

        if (Looper.myLooper() == null) {
            Looper.prepare();
        }
        handler = new Handler() {
            @Override
            public void handleMessage(Message message) {
                if (message.what == LooperThread.REALM_CHANGED) {
                    if (autoRefresh) {
                        transaction.advanceRead();
                    }
                    sendNotifications();
                }
            }
        };
        if (Looper.myLooper() == null) {
            Looper.loop();
        }
        LooperThread.handlers.put(handler, id);
    }

    @Override
    protected void finalize() throws Throwable {
        transaction.endRead();
        super.finalize();
    }

//    public static void setDefaultDurability(SharedGroup.Durability durability) {
//        defaultDurability = durability;
//    }

    Table getTable(Class<?> clazz) {
        String simpleClassName = simpleClassNames.get(clazz);
        if (simpleClassName == null) {
            simpleClassName = clazz.getSimpleName();
            simpleClassNames.put(clazz, simpleClassName);
        }
        return transaction.getTable(TABLE_PREFIX + simpleClassName);
    }

    /**
     * Realm static constructor
     * @param context an Android context
     * @return an instance of the Realm class
     */
    public static Realm getInstance(Context context) {
        return Realm.getInstance(context, DEFAULT_REALM_NAME);
    }

    /**
     * Realm static constructor
     * @param context an Android context
     * @param fileName the name of the file to save the Realm to
     * @return an instance of the Realm class
     */
    public static Realm getInstance(Context context, String fileName) {
        return Realm.create(context.getFilesDir(), fileName);
    }

    /**
     * Realm static constructor
     * @param writableFolder absolute path to a writable directory
     * @return an instance of the Realm class
     */
    public static Realm getInstance(File writableFolder) {
        return Realm.create(writableFolder, DEFAULT_REALM_NAME);
    }

    /**
     * Realm static constructor
     * @param writableFolder absolute path to a writable directory
     * @param filename the name of the file to save the Realm to
     * @return an instance of the Realm class
     */
    public static Realm create(File writableFolder, String filename) {
        String absolutePath = new File(writableFolder, filename).getAbsolutePath();
        return createAndValidate(absolutePath, true);
    }

    private static Realm createAndValidate(String absolutePath, boolean validateSchema) {
        ThreadRealm threadRealm = new ThreadRealm(absolutePath);
        SoftReference<Realm> realmSoftReference = threadRealm.get();
        Realm realm = realmSoftReference.get();
        if (realm == null) {
            // The garbage collector decided to get rid of the realm instance
            Realm newRealm = new Realm(absolutePath);
            threadRealm.set(new SoftReference<Realm>(newRealm));
            realm = newRealm;
        }
        if (validateSchema) {
            if (!validatedPaths.contains(absolutePath)) {
                try {
                    Class<?> validationClass = Class.forName("io.realm.ValidationList");
                    Method getProxyClassesMethod = validationClass.getMethod("getProxyClasses");
                    List<String> proxyClasses = (List<String>) getProxyClassesMethod.invoke(null);
                    for (String className : proxyClasses) {
                        Class<?> modelClass = Class.forName(className);
                        String modelClassName = Iterables.getLast(Splitter.on(".").split(className));
                        String generatedClassName = "io.realm." + modelClassName + "RealmProxy";
                        Class<?> generatedClass = Class.forName(generatedClassName);
                        if (!initialized) {
                            initialized = true;
                            Method initTableMethod = generatedClass.getMethod("initTable", new Class[]{ImplicitTransaction.class});
                            realm.beginTransaction();
                            initTableMethod.invoke(null, realm.transaction);
                            realm.commitTransaction();
                        }
                        Method validateMethod = generatedClass.getMethod("validateTable", new Class[]{ImplicitTransaction.class});
                        validateMethod.invoke(null, realm.transaction);
                    }
                } catch (ClassNotFoundException e) {
                    e.printStackTrace();
                    return null; // TODO: throw RealmException
                } catch (NoSuchMethodException e) {
                    e.printStackTrace();
                    return null; // TODO: throw RealmException
                } catch (IllegalAccessException e) {
                    e.printStackTrace();
                    return null; // TODO: throw RealmException
                } catch (InvocationTargetException e) {
                    e.printStackTrace();
                    return null; // TODO: throw RealmException
                }
                validatedPaths.add(absolutePath);
            }
        }
        return realm;
    }

    // This class stores soft-references to realm objects per thread per realm file
    private static class ThreadRealm extends ThreadLocal<SoftReference<Realm>> {
        private String absolutePath;

        private ThreadRealm(String absolutePath) {
            this.absolutePath = absolutePath;
        }

        @Override
        protected SoftReference<Realm> initialValue() {
            Realm realm = new Realm(absolutePath);
            return new SoftReference<Realm>(realm);
        }
    }

    /**
     * Instantiates and adds a new object to the realm
     * @return The new object
     * @param clazz The Class of the object to create
     */
    public <E extends RealmObject> E createObject(Class<E> clazz) {
        Table table;
        table = tables.get(clazz);
        if (table == null) {
            String simpleClassName = simpleClassNames.get(clazz);
            if (simpleClassName == null) {
                simpleClassName = clazz.getSimpleName();
                simpleClassNames.put(clazz, simpleClassName);
            }
            String generatedClassName = "io.realm." + simpleClassName + "RealmProxy";

            Class<?> generatedClass = generatedClasses.get(generatedClassName);
            if (generatedClass == null) {
                try {
                    generatedClass = Class.forName(generatedClassName);
                } catch (ClassNotFoundException e) {
                    throw new RealmException("Could not find the generated proxy class");
                }
                generatedClasses.put(generatedClassName, generatedClass);
            }

            Method method = initTableMethods.get(generatedClass);
            if (method == null) {
                try {
                    method = generatedClass.getMethod("initTable", new Class[]{ImplicitTransaction.class});
                } catch (NoSuchMethodException e) {
                    throw new RealmException("Could not find the initTable() method in generated proxy class");
                }
                initTableMethods.put(generatedClass, method);
            }

            try {
                table = (Table) method.invoke(null, transaction);
                tables.put(clazz, table);
            } catch (IllegalAccessException e) {
                throw Throwables.propagate(e); // Wrap the exception in a runtime one
            } catch (InvocationTargetException e) {
                throw Throwables.propagate(e); // Wrap the exception in a runtime one
            }
        }

        long rowIndex = table.addEmptyRow();
        return get(clazz, rowIndex);
    }

    <E> void remove(Class<E> clazz, long objectIndex) {
        getTable(clazz).moveLastOver(objectIndex);
    }

    <E extends RealmObject> E get(Class<E> clazz, long rowIndex) {
        E result;

        Table table = tables.get(clazz);
        if (table == null) {
            String simpleClassName = simpleClassNames.get(clazz);
            if (simpleClassName == null) {
                simpleClassName = clazz.getSimpleName();
                simpleClassNames.put(clazz, simpleClassName);
            }

            table = transaction.getTable(TABLE_PREFIX + simpleClassName);
            tables.put(clazz, table);
        }

        Row row = table.getRow(rowIndex);

        Constructor constructor = generatedConstructors.get(clazz);
        if (constructor == null) {
            String simpleClassName = simpleClassNames.get(clazz);
            if (simpleClassName == null) {
                simpleClassName = clazz.getSimpleName();
                simpleClassNames.put(clazz, simpleClassName);
            }
            String generatedClassName = "io.realm." + simpleClassName + "RealmProxy";


            Class<?> generatedClass = generatedClasses.get(generatedClassName);
            if (generatedClass == null) {
                try {
                    generatedClass = Class.forName(generatedClassName);
                } catch (ClassNotFoundException e) {
                    throw new RealmException("Could not find the generated proxy class");
                }
                generatedClasses.put(generatedClassName, generatedClass);
            }

            constructor = constructors.get(generatedClass);
            if (constructor == null) {
                try {
                    constructor = generatedClass.getConstructor();
                } catch (NoSuchMethodException e) {
                    throw new RealmException("Could not find the constructor in generated proxy class");
                }
                constructors.put(generatedClass, constructor);
                generatedConstructors.put(clazz, constructor);
            }
        }

        try {
            // We are know the casted type since we generated the class
            //noinspection unchecked
            result = (E) constructor.newInstance();
        } catch (InstantiationException e) {
            throw Throwables.propagate(e); // Wrap the exception in a runtime one
        } catch (IllegalAccessException e) {
            throw Throwables.propagate(e); // Wrap the exception in a runtime one
        } catch (InvocationTargetException e) {
            throw Throwables.propagate(e); // Wrap the exception in a runtime one
        }
        result.realmSetRow(row);
        result.setRealm(this);
        return result;
    }

    boolean contains(Class<?> clazz) {
        String simpleClassName = simpleClassNames.get(clazz);
        if (simpleClassName == null) {
            simpleClassName = clazz.getSimpleName();
            simpleClassNames.put(clazz, simpleClassName);
        }
        return transaction.hasTable(simpleClassName);
    }

    /**
     * Returns a typed RealmQuery, which can be used to query for specific objects of this type
     * @param clazz The class of the object which is to be queried for
     * @return A typed RealmQuery, which can be used to query for specific objects of this type
     */
    public <E extends RealmObject> RealmQuery<E> where(Class<E> clazz) {
        return new RealmQuery<E>(this, clazz);
    }

    /**
     * Get all objects of a specific Class
     * @param clazz the Class to get objects of
     * @return A RealmResult list containing the objects
     */
    public <E extends RealmObject> RealmResults<E> allObjects(Class<E> clazz) {
        return where(clazz).findAll();
    }

    // Notifications
    public void addChangeListener(RealmChangeListener listener) {
        changeListeners.add(listener);
        LooperThread.handlers.put(handler, id);
    }

    public void removeChangeListener(RealmChangeListener listener) {
        changeListeners.remove(listener);
        if (changeListeners.isEmpty()) {
            LooperThread.handlers.remove(handler);
        }
    }

    public void removeAllChangeListeners() {
        changeListeners.clear();
        LooperThread.handlers.remove(handler);
    }

    void sendNotifications() {
        for(RealmChangeListener listener : changeListeners) {
            listener.onChange();
        }
    }

    boolean hasChanged() {
        return sharedGroup.hasChanged();
    }

    /**
     * Transactions
     */

//    public void refresh() {
//        transaction.advanceRead();
//    }

    /**
     * Starts a write transaction, this must be closed with commitTransaction()
     */
    public void beginTransaction() {
        transaction.promoteToWrite();
    }

    /**
     * Commits a write transaction
     */
    public void commitTransaction() {
        transaction.commitAndContinueAsRead();

        Message message = Message.obtain();
        message.arg1 = LooperThread.REALM_CHANGED;
        message.arg2 = id;
        looperThread.handler.sendMessage(message);
    }

    public void clear(Class<?> classSpec) {
        getTable(classSpec).clear();
    }

    private int getVersion() {
        return version;
    }

    private void setVersion(int version) {
        this.version = version;
    }

    public void migrateRealmAtPath(String realmPath, RealmMigration migration) {
        migration.execute(this, version);
    }

    /**
     * Delete the Realm file from the filesystem for the default Realm (named "default.realm").
     * The realm must be unused and closed before calling this method.
     * @param context an Android context.
     * @return false if a file could not be deleted. The failing file will be logged.
     */
    public static boolean deleteRealmFile(Context context) {
        return deleteRealmFile(context, DEFAULT_REALM_NAME);
    }

    /**
     * Delete the Realm file from the filesystem for a custom named Realm.
     * The realm must be unused and closed before calling this method.
     * @param context an Android context.
     * @param fileName the name of the custom Realm (i.e. "myCustomRealm.realm").
     * @return false if a file could not be deleted. The failing file will be logged.
     */
    public static boolean deleteRealmFile(Context context, String fileName) {
        boolean result = true;
        File writableFolder = context.getFilesDir();
        List<File> filesToDelete = Arrays.asList(
                new File(writableFolder, fileName),
                new File(writableFolder, fileName + ".lock"));
        for (File fileToDelete : filesToDelete) {
            if (fileToDelete.exists()) {
                boolean deleteResult = fileToDelete.delete();
                if (!deleteResult) {
                    result = false;
                    Log.w(TAG, "Could not delete the file " + fileToDelete);
                }
            }
        }
        return result;
    }
}<|MERGE_RESOLUTION|>--- conflicted
+++ resolved
@@ -22,12 +22,9 @@
 import android.os.Message;
 import android.util.Log;
 
-<<<<<<< HEAD
 import com.google.common.base.Splitter;
 import com.google.common.collect.Iterables;
-=======
 import com.google.common.base.Throwables;
->>>>>>> d838abf9
 
 import java.io.File;
 import java.lang.ref.SoftReference;
@@ -196,17 +193,13 @@
                         validateMethod.invoke(null, realm.transaction);
                     }
                 } catch (ClassNotFoundException e) {
-                    e.printStackTrace();
-                    return null; // TODO: throw RealmException
+                    throw new RealmException("Could not find the generated proxy class");
                 } catch (NoSuchMethodException e) {
-                    e.printStackTrace();
-                    return null; // TODO: throw RealmException
+                    throw new RealmException("Could not find initTable() or validateTable() methods in generated proxy class");
                 } catch (IllegalAccessException e) {
-                    e.printStackTrace();
-                    return null; // TODO: throw RealmException
+                    throw Throwables.propagate(e); // Wrap the exception in a runtime one
                 } catch (InvocationTargetException e) {
-                    e.printStackTrace();
-                    return null; // TODO: throw RealmException
+                    throw Throwables.propagate(e); // Wrap the exception in a runtime one
                 }
                 validatedPaths.add(absolutePath);
             }
