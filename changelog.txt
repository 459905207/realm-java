Beta-0.3.0

  Changes
  =======

  * Renaming beginWrite to beginTransaction and commit to commitTransaction
<<<<<<< HEAD
  * Adding minDate and maxDate to RealmResults
  * Adding add(object) to RealmList
=======
  * Adding equals to generated classes (RealmObjects)
  * Added utility methods to delete Realm files
>>>>>>> 9ab70494

  Bug Fixes
  =========



Beta-0.2.0

  Changes
  =======

  * Now only two types of Lists exist: RealmResults and RealmList
  * It is not necessary to add the @RealmClass annotation to RealmObjects anymore
  * Added support for byte, short and RealmList in model classes
  * Added two new constructors for Realm, taking Context as an argument
  * Simplification of the exceptions

  Bug Fixes
  =========

  * [YourClass extends RealmObject].toString() now shows the correct data
  * Other minor fixes<|MERGE_RESOLUTION|>--- conflicted
+++ resolved
@@ -4,13 +4,10 @@
   =======
 
   * Renaming beginWrite to beginTransaction and commit to commitTransaction
-<<<<<<< HEAD
   * Adding minDate and maxDate to RealmResults
   * Adding add(object) to RealmList
-=======
   * Adding equals to generated classes (RealmObjects)
   * Added utility methods to delete Realm files
->>>>>>> 9ab70494
 
   Bug Fixes
   =========
