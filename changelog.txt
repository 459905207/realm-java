0.79.1
<<<<<<< HEAD
 * copyToRealm() no longer crashes on cyclic data structures.
=======
 * Fixed potential crash when using copyToRealmOrUpdate with an object graph containing a mix of elements with and without primary keys.
>>>>>>> 690086e3

0.79
 * Added support for ARM64.
 * Added RealmQuery.not() to negate a query condition.
 * Made the native libraries much smaller. Arm went from 1.8MB to 800KB.
 * Better error reporting when trying to create or open a Realm file fails.
 * Improved error reporting in case of missing accessors in model classes.
 * Re-enabled RealmResults.remove(index) and RealmResults.removeLast().
 * Primary keys are now supported through the @PrimaryKey annotation.
 * Added copyToRealmOrUpdate() and createOrUpdateFromJson() methods, that works for models with primary keys.
 * Fixed error when instantiating a Realm with the wrong key.
 * Throw an exception if deleteRealmFile() is called when there is an open instance of the Realm.
 * Made migrations and compression methods synchronised.
 * Removed methods deprecated in 0.76. Now Realm.allObjectsSorted() and RealmQuery.findAllSorted() need to be used instead.
 * Reimplemented Realm.allObjectSorted() for better performance.

0.78
 * Added proper support for encryption. Encryption support is now included by default. Keys are now 64 bytes long.
 * Added support to write an encrypted copy of a Realm.
 * Realm no longer incorrectly warns that an instance has been closed too many times.
 * Realm now shows a log warning if an instance is being finalized without being closed.
 * Fixed bug causing Realms to be cached during a RealmMigration resulting in invalid realms being returned from Realm.getInstance().
 * Updated core to 0.88.

0.77
 * Added Realm.allObjectsSorted() and RealmQuery.findAllSorted() and extending RealmResults.sort() for multi-field sorting.
 * RealmResults.sort() now has better error reporting.
 * Added more logging capabilities at the JNI level.
 * Added proper encryption support. NOTE: The key has been increased from 32 bytes to 64 bytes (see example).
 * Fixed bug when doing queries on the elements of a RealmList, ie. like Realm.where(Foo.class).getBars().where().equalTo("name").
 * Throw NoSuchMethodError when RealmResults.indexOf() is called, since it's not implemented yet.
 * Added support for standalone objects and custom constructors.
 * Added more precise imports in proxy classes to avoid ambiguous references.
 * Improved handling of empty model classes in the annotation processor
 * Added support for executing a transaction with a closure using Realm.executeTransaction().
 * Fixed bug causing refresh() to be called on background threads with closed Realms.
 * Fixed bug where calling Realm.close() too many times could result in Realm not getting closed at all. This now triggers a log warning.
 * Added RealmObject.isValid() to test if an object is still accessible.
 * Removed deprecated static constructors.
 * Introduced new static constructors based on File instead of Context, allowing to save Realm files in custom locations.
 * RealmList.remove() now properly returns the removed object.
 * Calling realm.close() no longer prevent updates to other open realm instances on the same thread.

0.76.0
 * RealmObjects can now be imported using JSON.
 * Gradle wrapper updated to support Android Studio 1.0.
 * Bug fixed in RealmObject.equals() so it now correctly compares two objects from the same Realm.
 * Realm class is now marked as final.
 * Replaced concurrency example with a better thread example.
 * Allow to add/remove RealmChangeListeners in RealmChangeListeners.
 * Upgrading to core 0.87.0 (encryption support, API changes).
 * Bug fixed in Realm crashing for receiving notifications after close().
 * Close the Realm instance after migrations.
 * Added a check to deny the writing of objects outside of a transaction.

0.75.1 (03 December 2014)
  * Changing sort to be an in-place method.
  * Renaming SORT_ORDER_DECENDING to SORT_ORDER_DESCENDING.
  * Adding sorting functionality to allObjects() and findAll().
  * Bug fixed: when querying a date column with equalTo(), it would act as lessThan()

0.75.0 (28 Nov 2014)
  * Realm now implements Closeable, allowing better cleanup of native resources
  * Adding writeCopyTo() and compactRealmFile() to write and compact a Realm to a new file.
  * RealmObject.toString(), equals() and hashCode() now support models with cyclic references.
  * RealmResults.iterator() and listIterator() now correctly iterates the results when using remove().
  * Bug fixed in Exception text when field names was not matching the database
  * Bug fixed so Realm no longer throws an Exception when removing the last object
  * Bug fixed in RealmResults which prevented sub-querying
  * The Date type does not support millisecond resolution, and dates before 1900-12-13
    and dates after 2038-01-19 are not supported on 32 bit systems
  * Fixed bug so Realm no longer throws an Exception when removing the last object
  * Bug fixed in RealmResults which prevented subquerying



0.74.0 (19 Nov 2014)
  * Added support for more field/accessors naming conventions
  * Allow static methods in model classes
  * An exception will now be thrown if you try to move Realm, RealmResults or RealmObject between threads.
  * Fixed a bug in the calculation of the maximum of date field in a RealmResults
  * Adding case sensitive versions of string comparison operators equalTo and notEqualTo
  * Adding where() to RealmList to initiate queries
  * Updated core to 0.86.0, fixing a bug in cancelling an empty transaction, and major query speedups with floats/doubles
  * Consistent handling of UTF-8 strings
  * removeFromRealm() now calls moveLastOver() which is faster and more reliable when deleting multiple objects
  * Added verification of fields names in queries with links.
  * Added exception for queries with invalid field name

0.73.1 (05 Nov 2014)
  * Fixed a bug that would send infinite notifications in some instances

0.73.0 (04 Nov 2014)
  * Fixed a bug not allowing queries with more than 1024 conditions
  * Rewritten the notification system. The API did not change but it's now much more reliable
  * Added support for switching auto-refresh on and off (Realm.setAutoRefresh)
  * Added RealmBaseAdapter and an example using it
  * Added deleteFromRealm() method to RealmObject

0.72.0 (27 Oct 2014)
  * Extended sorting support to more types: boolean, byte, short, int, long, float, double, Date, and String
    fields are now supported
  * Better support for Java 7 and 8 in the annotations processor
  * Better support for the Eclipse annotations processor
  * Added Eclipse support to the distribution folder
  * Added Realm.cancelTransaction() to cancel/abort/rollback a write transaction
  * Faster implementation of RealmQuery.findFirst()
  * Upgraded core to 0.85.1 (deep copying of strings in queries; preparation for link queries)
  * Added support for link queries in the form realm.where(Owner.class).equalTo("cat.age", 12).findAll()

0.71.0 (07 Oct 2014)
  * Simplified the release artifact to a single Jar file
  * Added support for Eclipse
  * Added support for deploying to Maven
  * Throw exception if nested write transactions are used (it's not allowed)
  * Javadoc updated
  * Fixed bug in RealmResults: https://github.com/realm/realm-java/issues/453
  * New annotation @Index to add search index to a field (currently only supporting String fields)
  * Made the annotations processor more verbose and strict
  * Adding RealmQuery.count() method
  * Added a new example about concurrency
  * Upgrading to core 0.84.0

0.70.1 (30 Sep 2014)
  * Enable unit testing for the realm project
  * Fixed handling of camel-cased field names

0.70.0 (29 Sep 2014)
  * This is the first public beta release<|MERGE_RESOLUTION|>--- conflicted
+++ resolved
@@ -1,9 +1,6 @@
 0.79.1
-<<<<<<< HEAD
  * copyToRealm() no longer crashes on cyclic data structures.
-=======
  * Fixed potential crash when using copyToRealmOrUpdate with an object graph containing a mix of elements with and without primary keys.
->>>>>>> 690086e3
 
 0.79
  * Added support for ARM64.
