--- conflicted
+++ resolved
@@ -1,10 +1,6 @@
-<<<<<<< HEAD
-0.81.2
+0.82
  * Trying to access a deleted Realm object throw throws a proper IllegalStateException.
-=======
-0.82
  * Added in-memory Realm support.
->>>>>>> 457a8a34
  * Closing realm on another thread different from where it was created now throws an exception.
 
 0.81.1
