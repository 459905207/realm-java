/*
 * Copyright 2014 Realm Inc.
 *
 * Licensed under the Apache License, Version 2.0 (the "License");
 * you may not use this file except in compliance with the License.
 * You may obtain a copy of the License at
 *
 * http://www.apache.org/licenses/LICENSE-2.0
 *
 * Unless required by applicable law or agreed to in writing, software
 * distributed under the License is distributed on an "AS IS" BASIS,
 * WITHOUT WARRANTIES OR CONDITIONS OF ANY KIND, either express or implied.
 * See the License for the specific language governing permissions and
 * limitations under the License.
 */

package io.realm.processor;


import java.io.IOException;
import java.util.ArrayList;
import java.util.Arrays;
import java.util.HashMap;
import java.util.HashSet;
import java.util.List;
import java.util.Map;
import java.util.Set;

import javax.annotation.processing.AbstractProcessor;
import javax.annotation.processing.RoundEnvironment;
import javax.annotation.processing.SupportedAnnotationTypes;
import javax.lang.model.SourceVersion;
import javax.lang.model.element.Element;
import javax.lang.model.element.ElementKind;
import javax.lang.model.element.ExecutableElement;
import javax.lang.model.element.Modifier;
import javax.lang.model.element.PackageElement;
import javax.lang.model.element.TypeElement;
import javax.lang.model.element.VariableElement;
<<<<<<< HEAD
import javax.lang.model.type.TypeKind;
import javax.lang.model.type.TypeMirror;
import javax.lang.model.util.Types;
import javax.tools.Diagnostic;

import io.realm.annotations.Ignore;
import io.realm.annotations.Index;
import io.realm.annotations.PrimaryKey;
import io.realm.annotations.RealmClass;
=======
import javax.tools.Diagnostic;
import java.io.IOException;
import java.util.ArrayList;
import java.util.HashMap;
import java.util.HashSet;
import java.util.List;
import java.util.Map;
import java.util.Set;
>>>>>>> 1ad9c317


@SupportedAnnotationTypes({"io.realm.annotations.RealmClass", "io.realm.annotations.Ignore", "io.realm.annotations.Index", "io.realm.annotations.PrimaryKey"})
public class RealmProcessor extends AbstractProcessor {
    Set<String> classesToValidate = new HashSet<String>();
    boolean done = false;

    @Override public SourceVersion getSupportedSourceVersion() {
        return SourceVersion.latestSupported();
    }

    @Override
    public boolean process(Set<? extends TypeElement> annotations, RoundEnvironment roundEnv) {
        RealmVersionChecker updateChecker = new RealmVersionChecker(processingEnv);
        updateChecker.executeRealmVersionUpdate();

        Types typeUtils = processingEnv.getTypeUtils();
        TypeMirror stringType = processingEnv.getElementUtils().getTypeElement("java.lang.String").asType();
        List<TypeMirror> validPrimaryKeyTypes = Arrays.asList(
                stringType,
                typeUtils.getPrimitiveType(TypeKind.SHORT),
                typeUtils.getPrimitiveType(TypeKind.INT),
                typeUtils.getPrimitiveType(TypeKind.LONG)
        );

        for (Element classElement : roundEnv.getElementsAnnotatedWith(RealmClass.class)) {
            String className;
            String packageName;
            boolean hasDefaultConstructor = false;
            List<VariableElement> fields = new ArrayList<VariableElement>();
            List<VariableElement> indexedFields = new ArrayList<VariableElement>();
            Set<VariableElement> ignoredFields = new HashSet<VariableElement>();
            Set<String> expectedGetters = new HashSet<String>();
            Set<String> expectedSetters = new HashSet<String>();
            Set<ExecutableElement> methods = new HashSet<ExecutableElement>();
            Map<String, String> getters = new HashMap<String, String>();
            Map<String, String> setters = new HashMap<String, String>();

            // Check the annotation was applied to a Class
            if (!classElement.getKind().equals(ElementKind.CLASS)) {
                error("The RealmClass annotation can only be applied to classes", classElement);
            }
            TypeElement typeElement = (TypeElement) classElement;
            className = typeElement.getSimpleName().toString();

            if (typeElement.toString().endsWith(".RealmObject") || typeElement.toString().endsWith("RealmProxy")) {
                continue;
            }

            note("Processing class " + className);

            classesToValidate.add(typeElement.toString());

            // Get the package of the class
            Element enclosingElement = typeElement.getEnclosingElement();
            if (!enclosingElement.getKind().equals(ElementKind.PACKAGE)) {
                error("The RealmClass annotation does not support nested classes", classElement);
            }

            TypeElement parentElement = (TypeElement) processingEnv.getTypeUtils().asElement(typeElement.getSuperclass());
            if (!parentElement.toString().endsWith(".RealmObject")) {
                error("A RealmClass annotated object must be derived from RealmObject", classElement);
            }

            PackageElement packageElement = (PackageElement) enclosingElement;
            packageName = packageElement.getQualifiedName().toString();
            VariableElement primaryKey = null;

            for (Element element : typeElement.getEnclosedElements()) {
                ElementKind elementKind = element.getKind();

                if (elementKind.equals(ElementKind.FIELD)) {
                    VariableElement variableElement = (VariableElement) element;
                    String fieldName = variableElement.getSimpleName().toString();
                    if (variableElement.getAnnotation(Ignore.class) != null) {
                        // The field has the @Ignore annotation. No need to go any further.
                        ignoredFields.add(variableElement);
                        continue;
                    }

                    if (variableElement.getAnnotation(Index.class) != null) {
                        // The field has the @Index annotation. It's only valid for:
                        // * String
                        String elementTypeCanonicalName = variableElement.asType().toString();
                        if (elementTypeCanonicalName.equals("java.lang.String")) {
                            indexedFields.add(variableElement);
                        } else {
                            error("@Index is only applicable to String fields - got " + element);
                            return true;
                        }
                    }

                    if (variableElement.getAnnotation(PrimaryKey.class) != null) {
                        // The field has the @PrimaryKey annotation. It is only valid for
                        // String, short, int, long and must only be present one time
                        if (primaryKey != null) {
                            error(String.format("@PrimaryKey cannot be defined twice. It was found here \"%s\" and here \"%s\"",
                                    primaryKey.getSimpleName().toString(),
                                    variableElement.getSimpleName().toString()));
                            return true;
                        }

                        TypeMirror fieldType = variableElement.asType();
                        if (!isValidType(typeUtils, fieldType, validPrimaryKeyTypes)) {
                            error("\"" + variableElement.getSimpleName().toString() + "\" is not allowed as primary key. See @PrimaryKey for allowed types.");
                            return true;
                        }

                        primaryKey = variableElement;

                        // Also add as index if the primary key is a string
                        String elementTypeCanonicalName = variableElement.asType().toString();
                        if (elementTypeCanonicalName.equals("java.lang.String") && !indexedFields.contains(variableElement)) {
                            indexedFields.add(variableElement);
                        }
                    }

                    if (!variableElement.getModifiers().contains(Modifier.PRIVATE)) {
                        error("The fields of the model must be private", variableElement);
                    }

                    fields.add(variableElement);
                    expectedGetters.add(fieldName);
                    expectedSetters.add(fieldName);
                } else if (elementKind.equals(ElementKind.CONSTRUCTOR)) {
                    hasDefaultConstructor = hasDefaultConstructor || isDefaultConstructor(element);

                } else if (elementKind.equals(ElementKind.METHOD)) {
                    ExecutableElement executableElement = (ExecutableElement) element;
                    methods.add(executableElement);
                }
            }

            List<String> fieldNames = new ArrayList<String>();
            List<String> ignoreFieldNames = new ArrayList<String>();
            for (VariableElement field : fields) {
                fieldNames.add(field.getSimpleName().toString());
            }
            for (VariableElement ignoredField : ignoredFields) {
                fieldNames.add(ignoredField.getSimpleName().toString());
                ignoreFieldNames.add(ignoredField.getSimpleName().toString());
            }

            for (ExecutableElement executableElement : methods) {

                String methodName = executableElement.getSimpleName().toString();

                // Check the modifiers of the method
                Set<Modifier> modifiers = executableElement.getModifiers();
                if (modifiers.contains(Modifier.STATIC)) {
                    continue; // We're cool with static methods. Move along!
                } else if (!modifiers.contains(Modifier.PUBLIC)) {
                    error("The methods of the model must be public", executableElement);
                }

                if (methodName.startsWith("get") || methodName.startsWith("is")) {
                    boolean found = false;

                    if (methodName.startsWith("is")) {
                        String methodMinusIs = methodName.substring(2);
                        String methodMinusIsCapitalised = lowerFirstChar(methodMinusIs);
                        if (fieldNames.contains(methodName)) { // isDone -> isDone
                            expectedGetters.remove(methodName);
                            if (!ignoreFieldNames.contains(methodName)) {
                                getters.put(methodName, methodName);
                            }
                            found = true;
                        } else if (fieldNames.contains(methodMinusIs)) {  // mDone -> ismDone
                            expectedGetters.remove(methodMinusIs);
                            if (!ignoreFieldNames.contains(methodMinusIs)) {
                                getters.put(methodMinusIs, methodName);
                            }
                            found = true;
                        } else if (fieldNames.contains(methodMinusIsCapitalised)) { // done -> isDone
                            expectedGetters.remove(methodMinusIsCapitalised);
                            if (!ignoreFieldNames.contains(methodMinusIsCapitalised)) {
                                getters.put(methodMinusIsCapitalised, methodName);
                            }
                            found = true;
                        }
                    }

                    if (!found && methodName.startsWith("get")) {
                        String methodMinusGet = methodName.substring(3);
                        String methodMinusGetCapitalised = lowerFirstChar(methodMinusGet);
                        if (fieldNames.contains(methodMinusGet)) { // mPerson -> getmPerson
                            expectedGetters.remove(methodMinusGet);
                            if (!ignoreFieldNames.contains(methodMinusGet)) {
                                getters.put(methodMinusGet, methodName);
                            }
                            found = true;
                        } else if (fieldNames.contains(methodMinusGetCapitalised)) { // person -> getPerson
                            expectedGetters.remove(methodMinusGetCapitalised);
                            if (!ignoreFieldNames.contains(methodMinusGetCapitalised)) {
                                getters.put(methodMinusGetCapitalised, methodName);
                            }
                            found = true;
                        }
                    }

                    if (!found) {
                        note(String.format("Getter %s is not associated to any field", methodName));
                    }
                } else if (methodName.startsWith("set")) {
                    boolean found = false;

                    String methodMinusSet = methodName.substring(3);
                    String methodMinusSetCapitalised = lowerFirstChar(methodMinusSet);
                    String methodMenusSetPlusIs = "is" + methodMinusSet;

                    if (fieldNames.contains(methodMinusSet)) { // mPerson -> setmPerson
                        expectedSetters.remove(methodMinusSet);
                        if (!ignoreFieldNames.contains(methodMinusSet)) {
                            setters.put(methodMinusSet, methodName);
                        }
                        found = true;
                    } else if (fieldNames.contains(methodMinusSetCapitalised)) { // person -> setPerson
                        expectedSetters.remove(methodMinusSetCapitalised);
                        if (!ignoreFieldNames.contains(methodMinusSetCapitalised)) {
                            setters.put(methodMinusSetCapitalised, methodName);
                        }
                        found = true;
                    } else if (fieldNames.contains(methodMenusSetPlusIs)) { // isReady -> setReady
                        expectedSetters.remove(methodMenusSetPlusIs);
                        if (!ignoreFieldNames.contains(methodMenusSetPlusIs)) {
                            setters.put(methodMenusSetPlusIs, methodName);
                        }
                        found = true;
                    }

                    if (!found) {
                        note(String.format("Setter %s is not associated to any field", methodName));
                    }
                } else {
                    error("Only getters and setters should be defined in model classes", executableElement);
                }
            }

            if (!hasDefaultConstructor) {
                error("A default public constructor with no argument must be declared if a custom constructor is declared.");
            }

            for (String expectedGetter : expectedGetters) {
                error("No getter found for field " + expectedGetter);
            }
            for (String expectedSetter : expectedSetters) {
                error("No setter found for field " + expectedSetter);
            }

            RealmProxyClassGenerator sourceCodeGenerator =
                    new RealmProxyClassGenerator(processingEnv, className, packageName, fields, getters, setters, indexedFields, primaryKey);
            try {
                sourceCodeGenerator.generate();
            } catch (IOException e) {
                error(e.getMessage(), classElement);
            } catch (UnsupportedOperationException e) {
                error(e.getMessage(), classElement);
            }
        }

        if (!done) {
            RealmValidationListGenerator validationGenerator = new RealmValidationListGenerator(processingEnv, classesToValidate);
            try {
                validationGenerator.generate();
                done = true;
            } catch (IOException e) {
                error(e.getMessage());
            }
        }

        return true;
    }

<<<<<<< HEAD
    private boolean isValidType(Types typeUtils, TypeMirror type, List<TypeMirror> validTypes) {
        for (TypeMirror validType : validTypes) {
            if (typeUtils.isAssignable(type, validType)) {
                return true;
            }
=======
    private boolean isDefaultConstructor(Element constructor) {
        if (constructor.getModifiers().contains(Modifier.PUBLIC)) {
            return ((ExecutableElement) constructor).getParameters().isEmpty();
>>>>>>> 1ad9c317
        }

        return false;
    }

    private static String lowerFirstChar(String input) {
        return input.substring(0, 1).toLowerCase() + input.substring(1);
    }

    private void error(String message, Element element) {
        processingEnv.getMessager().printMessage(Diagnostic.Kind.ERROR, message, element);
    }

    private void error(String message) {
        processingEnv.getMessager().printMessage(Diagnostic.Kind.ERROR, message);
    }

    private void note(String message) {
        processingEnv.getMessager().printMessage(Diagnostic.Kind.NOTE, message);
    }
}<|MERGE_RESOLUTION|>--- conflicted
+++ resolved
@@ -37,26 +37,21 @@
 import javax.lang.model.element.PackageElement;
 import javax.lang.model.element.TypeElement;
 import javax.lang.model.element.VariableElement;
-<<<<<<< HEAD
 import javax.lang.model.type.TypeKind;
 import javax.lang.model.type.TypeMirror;
 import javax.lang.model.util.Types;
 import javax.tools.Diagnostic;
-
-import io.realm.annotations.Ignore;
-import io.realm.annotations.Index;
-import io.realm.annotations.PrimaryKey;
-import io.realm.annotations.RealmClass;
-=======
-import javax.tools.Diagnostic;
-import java.io.IOException;
 import java.util.ArrayList;
 import java.util.HashMap;
 import java.util.HashSet;
 import java.util.List;
 import java.util.Map;
 import java.util.Set;
->>>>>>> 1ad9c317
+
+import io.realm.annotations.Ignore;
+import io.realm.annotations.Index;
+import io.realm.annotations.PrimaryKey;
+import io.realm.annotations.RealmClass;
 
 
 @SupportedAnnotationTypes({"io.realm.annotations.RealmClass", "io.realm.annotations.Ignore", "io.realm.annotations.Index", "io.realm.annotations.PrimaryKey"})
@@ -330,21 +325,23 @@
         return true;
     }
 
-<<<<<<< HEAD
     private boolean isValidType(Types typeUtils, TypeMirror type, List<TypeMirror> validTypes) {
         for (TypeMirror validType : validTypes) {
             if (typeUtils.isAssignable(type, validType)) {
                 return true;
             }
-=======
-    private boolean isDefaultConstructor(Element constructor) {
+
+        return false;
+    }
+
+    private boolean isDefaultConstructor(Elements constructor) {
         if (constructor.getModifiers().contains(Modifier.PUBLIC)) {
             return ((ExecutableElement) constructor).getParameters().isEmpty();
->>>>>>> 1ad9c317
         }
 
         return false;
     }
+
 
     private static String lowerFirstChar(String input) {
         return input.substring(0, 1).toLowerCase() + input.substring(1);
