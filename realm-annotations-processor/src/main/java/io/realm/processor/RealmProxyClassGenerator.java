/*
 * Copyright 2014 Realm Inc.
 *
 * Licensed under the Apache License, Version 2.0 (the "License");
 * you may not use this file except in compliance with the License.
 * You may obtain a copy of the License at
 *
 * http://www.apache.org/licenses/LICENSE-2.0
 *
 * Unless required by applicable law or agreed to in writing, software
 * distributed under the License is distributed on an "AS IS" BASIS,
 * WITHOUT WARRANTIES OR CONDITIONS OF ANY KIND, either express or implied.
 * See the License for the specific language governing permissions and
 * limitations under the License.
 */

package io.realm.processor;

import com.squareup.javawriter.JavaWriter;

import javax.annotation.processing.ProcessingEnvironment;
import javax.lang.model.element.Modifier;
import javax.lang.model.element.VariableElement;
import javax.lang.model.type.DeclaredType;
import javax.lang.model.type.TypeMirror;
import javax.lang.model.util.Elements;
import javax.lang.model.util.Types;
import javax.tools.JavaFileObject;
import java.io.BufferedWriter;
import java.io.IOException;
import java.util.*;

public class RealmProxyClassGenerator {
    private ProcessingEnvironment processingEnvironment;
    private ClassMetaData metadata;
    private final String className;

    // Class metadata for generating proxy classes
    private Elements elementUtils;
    private Types typeUtils;
    private TypeMirror realmObject;
    private DeclaredType realmList;

    public RealmProxyClassGenerator(ProcessingEnvironment processingEnvironment, ClassMetaData metadata) {
        this.processingEnvironment = processingEnvironment;
        this.metadata = metadata;
        this.className = metadata.getSimpleClassName();
    }

    private static final Map<String, String> JAVA_TO_REALM_TYPES;
    static {
        JAVA_TO_REALM_TYPES = new HashMap<String, String>();
        JAVA_TO_REALM_TYPES.put("byte", "Long");
        JAVA_TO_REALM_TYPES.put("short", "Long");
        JAVA_TO_REALM_TYPES.put("int", "Long");
        JAVA_TO_REALM_TYPES.put("long", "Long");
        JAVA_TO_REALM_TYPES.put("float", "Float");
        JAVA_TO_REALM_TYPES.put("double", "Double");
        JAVA_TO_REALM_TYPES.put("boolean", "Boolean");
        JAVA_TO_REALM_TYPES.put("Byte", "Long");
        JAVA_TO_REALM_TYPES.put("Short", "Long");
        JAVA_TO_REALM_TYPES.put("Integer", "Long");
        JAVA_TO_REALM_TYPES.put("Long", "Long");
        JAVA_TO_REALM_TYPES.put("Float", "Float");
        JAVA_TO_REALM_TYPES.put("Double", "Double");
        JAVA_TO_REALM_TYPES.put("Boolean", "Boolean");
        JAVA_TO_REALM_TYPES.put("java.lang.String", "String");
        JAVA_TO_REALM_TYPES.put("java.util.Date", "Date");
        JAVA_TO_REALM_TYPES.put("byte[]", "BinaryByteArray");
        // TODO: add support for char and Char
    }

    // Types in this array are guarded by if != null and use default value if trying to insert null
    private static final Map<String, String> NULLABLE_JAVA_TYPES;
    static {
        NULLABLE_JAVA_TYPES = new HashMap<String, String>();
        NULLABLE_JAVA_TYPES.put("java.util.Date", "new Date(0)");
        NULLABLE_JAVA_TYPES.put("java.lang.String", "\"\"");
        NULLABLE_JAVA_TYPES.put("byte[]", "new byte[0]");
    }

    private static final Map<String, String> JAVA_TO_COLUMN_TYPES;
    static {
        JAVA_TO_COLUMN_TYPES = new HashMap<String, String>();
        JAVA_TO_COLUMN_TYPES.put("byte", "ColumnType.INTEGER");
        JAVA_TO_COLUMN_TYPES.put("short", "ColumnType.INTEGER");
        JAVA_TO_COLUMN_TYPES.put("int", "ColumnType.INTEGER");
        JAVA_TO_COLUMN_TYPES.put("long", "ColumnType.INTEGER");
        JAVA_TO_COLUMN_TYPES.put("float", "ColumnType.FLOAT");
        JAVA_TO_COLUMN_TYPES.put("double", "ColumnType.DOUBLE");
        JAVA_TO_COLUMN_TYPES.put("boolean", "ColumnType.BOOLEAN");
        JAVA_TO_COLUMN_TYPES.put("Byte", "ColumnType.INTEGER");
        JAVA_TO_COLUMN_TYPES.put("Short", "ColumnType.INTEGER");
        JAVA_TO_COLUMN_TYPES.put("Integer", "ColumnType.INTEGER");
        JAVA_TO_COLUMN_TYPES.put("Long", "ColumnType.INTEGER");
        JAVA_TO_COLUMN_TYPES.put("Float", "ColumnType.FLOAT");
        JAVA_TO_COLUMN_TYPES.put("Double", "ColumnType.DOUBLE");
        JAVA_TO_COLUMN_TYPES.put("Boolean", "ColumnType.BOOLEAN");
        JAVA_TO_COLUMN_TYPES.put("java.lang.String", "ColumnType.STRING");
        JAVA_TO_COLUMN_TYPES.put("java.util.Date", "ColumnType.DATE");
        JAVA_TO_COLUMN_TYPES.put("byte[]", "ColumnType.BINARY");
    }

    private static final Map<String, String> CASTING_TYPES;
    static {
        CASTING_TYPES = new HashMap<String, String>();
        CASTING_TYPES.put("byte", "long");
        CASTING_TYPES.put("short", "long");
        CASTING_TYPES.put("int", "long");
        CASTING_TYPES.put("long", "long");
        CASTING_TYPES.put("float", "float");
        CASTING_TYPES.put("double", "double");
        CASTING_TYPES.put("boolean", "boolean");
        CASTING_TYPES.put("Byte", "long");
        CASTING_TYPES.put("Short", "long");
        CASTING_TYPES.put("Integer", "long");
        CASTING_TYPES.put("Long", "long");
        CASTING_TYPES.put("Float", "float");
        CASTING_TYPES.put("Double", "double");
        CASTING_TYPES.put("Boolean", "boolean");
        CASTING_TYPES.put("java.lang.String", "String");
        CASTING_TYPES.put("java.util.Date", "Date");
        CASTING_TYPES.put("byte[]", "byte[]");
    }

    public void generate() throws IOException, UnsupportedOperationException {
        elementUtils = processingEnvironment.getElementUtils();
        typeUtils = processingEnvironment.getTypeUtils();
        realmObject = elementUtils.getTypeElement("io.realm.RealmObject").asType();
        realmList = typeUtils.getDeclaredType(elementUtils.getTypeElement("io.realm.RealmList"), typeUtils.getWildcardType(null, null));

        String qualifiedGeneratedClassName = String.format("%s.%s", Constants.REALM_PACKAGE_NAME, Utils.getProxyClassName(className));
        JavaFileObject sourceFile = processingEnvironment.getFiler().createSourceFile(qualifiedGeneratedClassName);
        JavaWriter writer = new JavaWriter(new BufferedWriter(sourceFile.openWriter()));

        // Set source code indent to 4 spaces
        writer.setIndent("    ");

        writer.emitPackage(Constants.REALM_PACKAGE_NAME)
                .emitEmptyLine();

        ArrayList<String> imports = new ArrayList<String>();
        imports.add("android.util.JsonReader");
        imports.add("android.util.JsonToken");
        imports.add("io.realm.RealmObject");
        imports.add("io.realm.exceptions.RealmException");
        imports.add("io.realm.exceptions.RealmMigrationNeededException");
        imports.add("io.realm.internal.ColumnType");
        imports.add("io.realm.internal.Table");
        imports.add("io.realm.internal.TableOrView");
        imports.add("io.realm.internal.ImplicitTransaction");
        imports.add("io.realm.internal.LinkView");
        imports.add("io.realm.internal.android.JsonUtils");
        imports.add("java.io.IOException");
        imports.add("java.util.ArrayList");
        imports.add("java.util.Collections");
        imports.add("java.util.List");
        imports.add("java.util.Arrays");
        imports.add("java.util.Date");
        imports.add("java.util.Map");
        imports.add("java.util.HashMap");
        imports.add("org.json.JSONObject");
        imports.add("org.json.JSONException");
        imports.add("org.json.JSONArray");
        imports.add(metadata.getFullyQualifiedClassName());

        for (VariableElement field : metadata.getFields()) {
            String fieldTypeName = "";
            if (typeUtils.isAssignable(field.asType(), realmObject)) { // Links
                fieldTypeName = field.asType().toString();
            } else if (typeUtils.isAssignable(field.asType(), realmList)) { // LinkLists
                fieldTypeName = ((DeclaredType) field.asType()).getTypeArguments().get(0).toString();
            }
            if (fieldTypeName != "" && !imports.contains(fieldTypeName)) {
                imports.add(fieldTypeName);
            }
        }
        Collections.sort(imports);
        writer.emitImports(imports);
        writer.emitEmptyLine();

        // Begin the class definition
        writer.beginType(
                qualifiedGeneratedClassName, // full qualified name of the item to generate
                "class",                     // the type of the item
                EnumSet.of(Modifier.PUBLIC), // modifiers to apply
                className)                   // class to extend
                .emitEmptyLine();

        emitClassFields(writer);
        emitAccessors(writer);
        emitInitTableMethod(writer);
        emitValidateTableMethod(writer);
        emitGetFieldNamesMethod(writer);
        emitGetColumnIndicesMethod(writer);
        emitPopulateUsingJsonObjectMethod(writer);
        emitPopulateUsingJsonStreamMethod(writer);
        emitCopyOrUpdateMethod(writer);
        emitCopyMethod(writer);
        emitUpdateMethod(writer);
        emitToStringMethod(writer);
        emitHashcodeMethod(writer);
        emitEqualsMethod(writer);

        // End the class definition
        writer.endType();
        writer.close();
    }

    private void emitClassFields(JavaWriter writer) throws IOException {
        for (VariableElement variableElement : metadata.getFields()) {
            writer.emitField("long", staticFieldIndexVarName(variableElement), EnumSet.of(Modifier.PRIVATE, Modifier.STATIC));
        }
        writer.emitField("Map<String, Long>", "columnIndices", EnumSet.of(Modifier.PRIVATE, Modifier.STATIC));
        writer.emitField("List<String>", "FIELD_NAMES", EnumSet.of(Modifier.PRIVATE, Modifier.STATIC, Modifier.FINAL));
        writer.beginInitializer(true);
        writer.emitStatement("List<String> fieldNames = new ArrayList<String>()");
        for (VariableElement field : metadata.getFields()) {
            writer.emitStatement("fieldNames.add(\"%s\")", field.getSimpleName().toString());
        }
        writer.emitStatement("FIELD_NAMES = Collections.unmodifiableList(fieldNames)");
        writer.endInitializer();
        writer.emitEmptyLine();
    }

    private void emitAccessors(JavaWriter writer) throws IOException {
        for (VariableElement field : metadata.getFields()) {
            String fieldName = field.getSimpleName().toString();
            String fieldTypeCanonicalName = field.asType().toString();

            if (JAVA_TO_REALM_TYPES.containsKey(fieldTypeCanonicalName)) {
                /**
                 * Primitives and boxed types
                 */
                String realmType = JAVA_TO_REALM_TYPES.get(fieldTypeCanonicalName);
                String castingType = CASTING_TYPES.get(fieldTypeCanonicalName);

                // Getter
                writer.emitAnnotation("Override");
                writer.beginMethod(fieldTypeCanonicalName, metadata.getGetter(fieldName), EnumSet.of(Modifier.PUBLIC));
                writer.emitStatement(
                        "realm.checkIfValid()"
                );
                writer.emitStatement(
<<<<<<< HEAD
                        "return (%s) row.get%s(realm.getColumnIndices().get(\"%s\").get(\"%s\"))",
                        fieldTypeCanonicalName, realmType, className, fieldName);
=======
                        "return (%s) row.get%s(%s)",
                        fieldTypeCanonicalName, realmType, staticFieldIndexVarName(field));
>>>>>>> 151eb5a7
                writer.endMethod();
                writer.emitEmptyLine();

                // Setter
                writer.emitAnnotation("Override");
                writer.beginMethod("void", metadata.getSetter(fieldName), EnumSet.of(Modifier.PUBLIC), fieldTypeCanonicalName, "value");
                writer.emitStatement(
                        "realm.checkIfValid()"
                );
                writer.emitStatement(
<<<<<<< HEAD
                        "row.set%s(realm.getColumnIndices().get(\"%s\").get(\"%s\"), (%s) value)",
                        realmType, className, fieldName, castingType);
=======
                        "row.set%s(%s, (%s) value)",
                        realmType, staticFieldIndexVarName(field), castingType);
>>>>>>> 151eb5a7
                writer.endMethod();
            } else if (typeUtils.isAssignable(field.asType(), realmObject)) {
                /**
                 * Links
                 */

                // Getter
                writer.emitAnnotation("Override");
                writer.beginMethod(fieldTypeCanonicalName, metadata.getGetter(fieldName), EnumSet.of(Modifier.PUBLIC));
<<<<<<< HEAD
                writer.beginControlFlow("if (row.isNullLink(realm.getColumnIndices().get(\"%s\").get(\"%s\")))", className, fieldName);
                writer.emitStatement("return null");
                writer.endControlFlow();
                writer.emitStatement(
                        "return realm.get(%s.class, row.getLink(realm.getColumnIndices().get(\"%s\").get(\"%s\")))",
                        fieldTypeCanonicalName, className, fieldName);
=======
                writer.beginControlFlow("if (row.isNullLink(%s))", staticFieldIndexVarName(field));
                writer.emitStatement("return null");
                writer.endControlFlow();
                writer.emitStatement(
                        "return realm.get(%s.class, row.getLink(%s))",
                        fieldTypeCanonicalName, staticFieldIndexVarName(field));
>>>>>>> 151eb5a7
                writer.endMethod();
                writer.emitEmptyLine();

                // Setter
                writer.emitAnnotation("Override");
                writer.beginMethod("void", metadata.getSetter(fieldName), EnumSet.of(Modifier.PUBLIC), fieldTypeCanonicalName, "value");
                writer.beginControlFlow("if (value == null)");
<<<<<<< HEAD
                writer.emitStatement("row.nullifyLink(realm.getColumnIndices().get(\"%s\").get(\"%s\"))", className, fieldName);
                writer.emitStatement("return");
                writer.endControlFlow();
                writer.emitStatement("row.setLink(realm.getColumnIndices().get(\"%s\").get(\"%s\"), value.row.getIndex())", className, fieldName);
=======
                writer.emitStatement("row.nullifyLink(%s)", staticFieldIndexVarName(field));
                writer.emitStatement("return");
                writer.endControlFlow();
                writer.emitStatement("row.setLink(%s, value.row.getIndex())", staticFieldIndexVarName(field));
>>>>>>> 151eb5a7
                writer.endMethod();
            } else if (typeUtils.isAssignable(field.asType(), realmList)) {
                /**
                 * LinkLists
                 */
                String genericType = Utils.getGenericType(field);

                // Getter
                writer.emitAnnotation("Override");
                writer.beginMethod(fieldTypeCanonicalName, metadata.getGetter(fieldName), EnumSet.of(Modifier.PUBLIC));
                writer.emitStatement(
<<<<<<< HEAD
                        "return new RealmList<%s>(%s.class, row.getLinkList(realm.getColumnIndices().get(\"%s\").get(\"%s\")), realm)",
                        genericType, genericType, className, fieldName);
=======
                        "return new RealmList<%s>(%s.class, row.getLinkList(%s), realm)",
                        genericType, genericType, staticFieldIndexVarName(field));
>>>>>>> 151eb5a7
                writer.endMethod();
                writer.emitEmptyLine();

                // Setter
                writer.emitAnnotation("Override");
                writer.beginMethod("void", metadata.getSetter(fieldName), EnumSet.of(Modifier.PUBLIC), fieldTypeCanonicalName, "value");
<<<<<<< HEAD
                writer.emitStatement("LinkView links = row.getLinkList(realm.getColumnIndices().get(\"%s\").get(\"%s\"))", className, fieldName);
=======
                writer.emitStatement("LinkView links = row.getLinkList(%s)", staticFieldIndexVarName(field));
>>>>>>> 151eb5a7
                writer.beginControlFlow("if (value == null)");
                writer.emitStatement("return"); // TODO: delete all the links instead
                writer.endControlFlow();
                writer.beginControlFlow("for (RealmObject linkedObject : (RealmList<? extends RealmObject>) value)");
                writer.emitStatement("links.add(linkedObject.row.getIndex())");
                writer.endControlFlow();
                writer.endMethod();
            } else {
                throw new UnsupportedOperationException(
                        String.format("Type %s of field %s is not supported", fieldTypeCanonicalName, fieldName));
            }
            writer.emitEmptyLine();
        }
    }

    private void emitInitTableMethod(JavaWriter writer) throws IOException {
        writer.beginMethod(
                "Table", // Return type
                "initTable", // Method name
                EnumSet.of(Modifier.PUBLIC, Modifier.STATIC), // Modifiers
                "ImplicitTransaction", "transaction"); // Argument type & argument name

        writer.beginControlFlow("if(!transaction.hasTable(\"" + Constants.TABLE_PREFIX + this.className + "\"))");
        writer.emitStatement("Table table = transaction.getTable(\"%s%s\")", Constants.TABLE_PREFIX, this.className);

        // For each field generate corresponding table index constant
        for (VariableElement field : metadata.getFields()) {
            String fieldName = field.getSimpleName().toString();
            String fieldTypeCanonicalName = field.asType().toString();
            String fieldTypeSimpleName = Utils.getFieldTypeSimpleName(field);

            if (JAVA_TO_REALM_TYPES.containsKey(fieldTypeCanonicalName)) {
                writer.emitStatement("table.addColumn(%s, \"%s\")",
                        JAVA_TO_COLUMN_TYPES.get(fieldTypeCanonicalName),
                        fieldName);
            } else if (typeUtils.isAssignable(field.asType(), realmObject)) {
                writer.beginControlFlow("if (!transaction.hasTable(\"%s%s\"))", Constants.TABLE_PREFIX, fieldTypeSimpleName);
                writer.emitStatement("%s%s.initTable(transaction)", fieldTypeSimpleName, Constants.PROXY_SUFFIX);
                writer.endControlFlow();
                writer.emitStatement("table.addColumnLink(ColumnType.LINK, \"%s\", transaction.getTable(\"%s%s\"))",
                        fieldName, Constants.TABLE_PREFIX, fieldTypeSimpleName);
            } else if (typeUtils.isAssignable(field.asType(), realmList)) {
                String genericType = Utils.getGenericType(field);
                writer.beginControlFlow("if (!transaction.hasTable(\"%s%s\"))", Constants.TABLE_PREFIX, genericType);
                writer.emitStatement("%s%s.initTable(transaction)", genericType, Constants.PROXY_SUFFIX);
                writer.endControlFlow();
                writer.emitStatement("table.addColumnLink(ColumnType.LINK_LIST, \"%s\", transaction.getTable(\"%s%s\"))",
                        fieldName, Constants.TABLE_PREFIX, genericType);
            }
        }

        for (VariableElement field : metadata.getIndexedFields()) {
            String fieldName = field.getSimpleName().toString();
            writer.emitStatement("table.setIndex(table.getColumnIndex(\"%s\"))", fieldName);
        }

        if (metadata.hasPrimaryKey()) {
            String fieldName = metadata.getPrimaryKey().getSimpleName().toString();
            writer.emitStatement("table.setPrimaryKey(\"%s\")", fieldName);
        } else {
            writer.emitStatement("table.setPrimaryKey(\"\")");
        }

        writer.emitStatement("return table");
        writer.endControlFlow();
        writer.emitStatement("return transaction.getTable(\"%s%s\")", Constants.TABLE_PREFIX, this.className);
        writer.endMethod();
        writer.emitEmptyLine();
    }

    private void emitValidateTableMethod(JavaWriter writer) throws IOException {
        writer.beginMethod(
                "void", // Return type
                "validateTable", // Method name
                EnumSet.of(Modifier.PUBLIC, Modifier.STATIC), // Modifiers
                "ImplicitTransaction", "transaction"); // Argument type & argument name

        writer.beginControlFlow("if(transaction.hasTable(\"" + Constants.TABLE_PREFIX + this.className + "\"))");
        writer.emitStatement("Table table = transaction.getTable(\"%s%s\")", Constants.TABLE_PREFIX, this.className);

        // verify number of columns
        writer.beginControlFlow("if(table.getColumnCount() != " + metadata.getFields().size() + ")");
        writer.emitStatement("throw new IllegalStateException(\"Column count does not match\")");
        writer.endControlFlow();

        // create type dictionary for lookup
        writer.emitStatement("Map<String, ColumnType> columnTypes = new HashMap<String, ColumnType>()");
        writer.beginControlFlow("for(long i = 0; i < " + metadata.getFields().size() + "; i++)");
        writer.emitStatement("columnTypes.put(table.getColumnName(i), table.getColumnType(i))");
        writer.endControlFlow();

        // For each field verify there is a corresponding column
        for (VariableElement field : metadata.getFields()) {
            String fieldName = field.getSimpleName().toString();
            String fieldTypeCanonicalName = field.asType().toString();
            String fieldTypeSimpleName = Utils.getFieldTypeSimpleName(field);

            if (JAVA_TO_REALM_TYPES.containsKey(fieldTypeCanonicalName)) {
                // make sure types align
                writer.beginControlFlow("if (!columnTypes.containsKey(\"%s\"))", fieldName);
                writer.emitStatement("throw new IllegalStateException(\"Missing column '%s'\")", fieldName);
                writer.endControlFlow();
                writer.beginControlFlow("if (columnTypes.get(\"%s\") != %s)", fieldName, JAVA_TO_COLUMN_TYPES.get(fieldTypeCanonicalName));
                writer.emitStatement("throw new IllegalStateException(\"Invalid type '%s' for column '%s'\")",
                        fieldTypeSimpleName, fieldName);
                writer.endControlFlow();
            } else if (typeUtils.isAssignable(field.asType(), realmObject)) { // Links
                writer.beginControlFlow("if (!columnTypes.containsKey(\"%s\"))", fieldName);
                writer.emitStatement("throw new IllegalStateException(\"Missing column '%s'\")", fieldName);
                writer.endControlFlow();
                writer.beginControlFlow("if (columnTypes.get(\"%s\") != ColumnType.LINK)", fieldName);
                writer.emitStatement("throw new IllegalStateException(\"Invalid type '%s' for column '%s'\")",
                        fieldTypeSimpleName, fieldName);
                writer.endControlFlow();
                writer.beginControlFlow("if (!transaction.hasTable(\"%s%s\"))", Constants.TABLE_PREFIX, fieldTypeSimpleName);
                writer.emitStatement("throw new IllegalStateException(\"Missing table '%s%s' for column '%s'\")",
                        Constants.TABLE_PREFIX, fieldTypeSimpleName, fieldName);
                writer.endControlFlow();
                // TODO: Replace with a proper comparison
//                writer.emitStatement("Table table_%d = transaction.getTable(\"%s%s\")", columnNumber, TABLE_PREFIX, fieldTypeName);
//                writer.beginControlFlow("if (table.getLinkTarget(%d).equals(table_%d))", columnNumber, columnNumber);
//                writer.emitStatement("throw new IllegalStateException(\"Mismatching link tables for column '%s'\")",
//                        fieldName);
//                writer.endControlFlow();
            } else if (typeUtils.isAssignable(field.asType(), realmList)) { // Link Lists
                String genericType = Utils.getGenericType(field);
                writer.beginControlFlow("if(!columnTypes.containsKey(\"%s\"))", fieldName);
                writer.emitStatement("throw new IllegalStateException(\"Missing column '%s'\")", fieldName);
                writer.endControlFlow();
                writer.beginControlFlow("if(columnTypes.get(\"%s\") != ColumnType.LINK_LIST)", fieldName);
                writer.emitStatement("throw new IllegalStateException(\"Invalid type '%s' for column '%s'\")",
                        genericType, fieldName);
                writer.endControlFlow();
                writer.beginControlFlow("if (!transaction.hasTable(\"%s%s\"))", Constants.TABLE_PREFIX, genericType);
                writer.emitStatement("throw new IllegalStateException(\"Missing table '%s%s' for column '%s'\")",
                        Constants.TABLE_PREFIX, genericType, fieldName);
                writer.endControlFlow();
                // TODO: Replace with a proper comparison
//                writer.emitStatement("Table table_%d = transaction.getTable(\"%s%s\")", columnNumber, TABLE_PREFIX, genericType);
//                writer.beginControlFlow("if (table.getLinkTarget(%d).equals(table_%d))", columnNumber, columnNumber);
//                writer.emitStatement("throw new IllegalStateException(\"Mismatching link list tables for column '%s'\")",
//                        fieldName);
//                writer.endControlFlow();
            }
        }

        // Populate column indices
        writer.emitEmptyLine();
        writer.emitStatement("columnIndices = new HashMap<String, Long>()");
        writer
            .beginControlFlow("for (String fieldName : getFieldNames())")
                .emitStatement("long index = table.getColumnIndex(fieldName)")
                .beginControlFlow("if (index == -1)")
                    .emitStatement("throw new RealmMigrationNeededException(\"Field '\" + fieldName + \"' not found for type %s\")", metadata.getSimpleClassName())
                .endControlFlow()
                .emitStatement("columnIndices.put(fieldName, index)")
            .endControlFlow();
        for (VariableElement field : metadata.getFields()) {
            writer.emitStatement("%s = table.getColumnIndex(\"%s\")", staticFieldIndexVarName(field), field.getSimpleName().toString());
        }
        writer.nextControlFlow("else");
        writer.emitStatement("throw new RealmMigrationNeededException(\"The %s class is missing from the schema for this Realm.\")", metadata.getSimpleClassName());
        writer.endControlFlow();
        writer.endMethod();
        writer.emitEmptyLine();
    }

    private void emitGetFieldNamesMethod(JavaWriter writer) throws IOException {
        writer.beginMethod("List<String>", "getFieldNames", EnumSet.of(Modifier.PUBLIC, Modifier.STATIC));
        writer.emitStatement("return FIELD_NAMES");
        writer.endMethod();
        writer.emitEmptyLine();
    }

    private void emitGetColumnIndicesMethod(JavaWriter writer) throws IOException {
        writer.beginMethod("Map<String,Long>", "getColumnIndices", EnumSet.of(Modifier.PUBLIC, Modifier.STATIC));
        writer.emitStatement("return columnIndices");
        writer.endMethod();
        writer.emitEmptyLine();
    }

    private void emitCopyOrUpdateMethod(JavaWriter writer) throws IOException {
        writer.beginMethod(
                className, // Return type
                "copyOrUpdate", // Method name
                EnumSet.of(Modifier.PUBLIC, Modifier.STATIC), // Modifiers
                "Realm", "realm", className, "object", "boolean", "update", "Map<RealmObject,RealmObject>", "cache" // Argument type & argument name
        );

        if (!metadata.hasPrimaryKey()) {
            writer.emitStatement("return copy(realm, object, update, cache)");
        } else {
            writer
                .emitStatement("%s realmObject = null", className)
                .emitStatement("boolean canUpdate = update")
                .beginControlFlow("if (canUpdate)")
                    .emitStatement("Table table = realm.getTable(%s.class)", className)
                    .emitStatement("long pkColumnIndex = table.getPrimaryKey()");

            if (Utils.isString(metadata.getPrimaryKey())) {
                writer.emitStatement("long rowIndex = table.findFirstString(pkColumnIndex, object.%s())", metadata.getPrimaryKeyGetter());
            } else {
                writer.emitStatement("long rowIndex = table.findFirstLong(pkColumnIndex, object.%s())", metadata.getPrimaryKeyGetter());
            }

            writer
                .beginControlFlow("if (rowIndex != TableOrView.NO_MATCH)")
                    .emitStatement("realmObject = new %s()", Utils.getProxyClassName(className))
                    .emitStatement("realmObject.realm = realm")
                    .emitStatement("realmObject.row = table.getRow(rowIndex)")
                    .emitStatement("cache.put(object, realmObject)")
                .nextControlFlow("else")
                    .emitStatement("canUpdate = false")
                .endControlFlow();

            writer.endControlFlow();

            writer
                .emitEmptyLine()
                .beginControlFlow("if (canUpdate)")
                    .emitStatement("return update(realm, realmObject, object, cache)")
                .nextControlFlow("else")
                    .emitStatement("return copy(realm, object, update, cache)")
                .endControlFlow();
        }

        writer.endMethod();
        writer.emitEmptyLine();
    }

    private void emitCopyMethod(JavaWriter writer) throws IOException {
        writer.beginMethod(
                className, // Return type
                "copy", // Method name
                EnumSet.of(Modifier.PUBLIC, Modifier.STATIC), // Modifiers
                "Realm", "realm", className, "newObject", "boolean", "update", "Map<RealmObject,RealmObject>", "cache"); // Argument type & argument name

        writer.emitStatement("%s realmObject = realm.createObject(%s.class)", className, className);
        writer.emitStatement("cache.put(newObject, realmObject)");
        for (VariableElement field : metadata.getFields()) {
            String fieldName = field.getSimpleName().toString();
            String fieldType = field.asType().toString();
            if (typeUtils.isAssignable(field.asType(), realmObject)) {
                writer
                    .emitEmptyLine()
                    .emitStatement("%s %sObj = newObject.%s()", fieldType, fieldName, metadata.getGetter(fieldName))
                    .beginControlFlow("if (%sObj != null)", fieldName)
                        .emitStatement("%s cache%s = (%s) cache.get(%sObj)", fieldType, fieldName, fieldType, fieldName)
                        .beginControlFlow("if (cache%s != null)", fieldName)
                            .emitStatement("realmObject.%s(cache%s)", metadata.getSetter(fieldName), fieldName)
                        .nextControlFlow("else")
                            .emitStatement("realmObject.%s(%s.copyOrUpdate(realm, %sObj, update, cache))",
                                    metadata.getSetter(fieldName),
                                    Utils.getProxyClassSimpleName(field),
                                    fieldName)
                        .endControlFlow()
                    .endControlFlow();
            } else if (typeUtils.isAssignable(field.asType(), realmList)) {
                writer
                    .emitEmptyLine()
                    .emitStatement("RealmList<%s> %sList = newObject.%s()", Utils.getGenericType(field), fieldName, metadata.getGetter(fieldName))
                    .beginControlFlow("if (%sList != null)", fieldName)
                        .emitStatement("RealmList<%s> %sRealmList = realmObject.%s()", Utils.getGenericType(field), fieldName, metadata.getGetter(fieldName))
                        .beginControlFlow("for (int i = 0; i < %sList.size(); i++)", fieldName)
                                .emitStatement("%s %sItem = %sList.get(i)", Utils.getGenericType(field), fieldName, fieldName)
                                .emitStatement("%s cache%s = (%s) cache.get(%sItem)", Utils.getGenericType(field), fieldName, Utils.getGenericType(field), fieldName)
                                .beginControlFlow("if (cache%s != null)", fieldName)
                                        .emitStatement("%sRealmList.add(cache%s)", fieldName, fieldName)
                                .nextControlFlow("else")
                                        .emitStatement("%sRealmList.add(%s.copyOrUpdate(realm, %sList.get(i), update, cache))", fieldName, Utils.getProxyClassSimpleName(field), fieldName)
                                .endControlFlow()
                        .endControlFlow()
                    .endControlFlow()
                    .emitEmptyLine();

            } else {
                if (NULLABLE_JAVA_TYPES.containsKey(fieldType)) {
                    writer.emitStatement("realmObject.%s(newObject.%s() != null ? newObject.%s() : %s)",
                            metadata.getSetter(fieldName),
                            metadata.getGetter(fieldName),
                            metadata.getGetter(fieldName),
                            NULLABLE_JAVA_TYPES.get(fieldType));
                } else {
                    writer.emitStatement("realmObject.%s(newObject.%s())", metadata.getSetter(fieldName), metadata.getGetter(fieldName));
                }
            }
        }

        writer.emitStatement("return realmObject");
        writer.endMethod();
        writer.emitEmptyLine();
    }

    private void emitUpdateMethod(JavaWriter writer) throws IOException {

        writer.beginMethod(
                className, // Return type
                "update", // Method name
                EnumSet.of(Modifier.STATIC), // Modifiers
                "Realm", "realm", className, "realmObject", className, "newObject", "Map<RealmObject, RealmObject>", "cache"); // Argument type & argument name

        for (VariableElement field : metadata.getFields()) {
            String fieldName = field.getSimpleName().toString();
            if (typeUtils.isAssignable(field.asType(), realmObject)) {
                writer
                    .emitStatement("%s %sObj = newObject.%s()", Utils.getFieldTypeSimpleName(field), fieldName, metadata.getGetter(fieldName))
                    .beginControlFlow("if (%sObj != null)", fieldName)
                        .emitStatement("%s cache%s = (%s) cache.get(%sObj)", Utils.getFieldTypeSimpleName(field), fieldName, Utils.getFieldTypeSimpleName(field), fieldName)
                        .beginControlFlow("if (cache%s != null)", fieldName)
                            .emitStatement("realmObject.%s(cache%s)", metadata.getSetter(fieldName), fieldName)
                        .nextControlFlow("else")
                            .emitStatement("realmObject.%s(%s.copyOrUpdate(realm, %sObj, true, cache))",
                                    metadata.getSetter(fieldName),
                                    Utils.getProxyClassSimpleName(field),
                                    fieldName,
                                    Utils.getFieldTypeSimpleName(field)
                            )
                        .endControlFlow()
                    .nextControlFlow("else")
                        .emitStatement("realmObject.%s(null)", metadata.getSetter(fieldName))
                    .endControlFlow();
            } else if (typeUtils.isAssignable(field.asType(), realmList)) {
                writer
                    .emitStatement("RealmList<%s> %sList = newObject.%s()", Utils.getGenericType(field), fieldName, metadata.getGetter(fieldName))
                    .emitStatement("RealmList<%s> %sRealmList = realmObject.%s()", Utils.getGenericType(field), fieldName, metadata.getGetter(fieldName))
                    .emitStatement("%sRealmList.clear()", fieldName)
                    .beginControlFlow("if (%sList != null)", fieldName)
                        .beginControlFlow("for (int i = 0; i < %sList.size(); i++)", fieldName)
                            .emitStatement("%s %sItem = %sList.get(i)", Utils.getGenericType(field), fieldName, fieldName)
                            .emitStatement("%s cache%s = (%s) cache.get(%sItem)", Utils.getGenericType(field), fieldName, Utils.getGenericType(field), fieldName)
                            .beginControlFlow("if (cache%s != null)", fieldName)
                                .emitStatement("%sRealmList.add(cache%s)", fieldName, fieldName)
                            .nextControlFlow("else")
                                .emitStatement("%sRealmList.add(%s.copyOrUpdate(realm, %sList.get(i), true, cache))", fieldName, Utils.getProxyClassSimpleName(field), fieldName)
                            .endControlFlow()
                        .endControlFlow()
                    .endControlFlow();

            } else {
                if (field == metadata.getPrimaryKey()) {
                    continue;
                }

                String fieldType = field.asType().toString();
                if (NULLABLE_JAVA_TYPES.containsKey(fieldType)) {
                    writer.emitStatement("realmObject.%s(newObject.%s() != null ? newObject.%s() : %s)",
                            metadata.getSetter(fieldName),
                            metadata.getGetter(fieldName),
                            metadata.getGetter(fieldName),
                            NULLABLE_JAVA_TYPES.get(fieldType));
                } else {
                    writer.emitStatement("realmObject.%s(newObject.%s())", metadata.getSetter(fieldName), metadata.getGetter(fieldName));
                }
            }
        }

        writer.emitStatement("return realmObject");
        writer.endMethod();
        writer.emitEmptyLine();
    }

    private void emitToStringMethod(JavaWriter writer) throws IOException {
        writer.emitAnnotation("Override");
        writer.beginMethod("String", "toString", EnumSet.of(Modifier.PUBLIC));
        writer.beginControlFlow("if (!isValid())");
        writer.emitStatement("return \"Invalid object\"");
        writer.endControlFlow();
        writer.emitStatement("StringBuilder stringBuilder = new StringBuilder(\"%s = [\")", className);
        List<VariableElement> fields = metadata.getFields();
        for (int i = 0; i < fields.size(); i++) {
            VariableElement field = fields.get(i);
            String fieldName = field.getSimpleName().toString();

            writer.emitStatement("stringBuilder.append(\"{%s:\")", fieldName);
            if (typeUtils.isAssignable(field.asType(), realmObject)) {
                String fieldTypeSimpleName = Utils.getFieldTypeSimpleName(field);
                writer.emitStatement(
                        "stringBuilder.append(%s() != null ? \"%s\" : \"null\")",
                        metadata.getGetter(fieldName),
                        fieldTypeSimpleName
                );
            } else if (typeUtils.isAssignable(field.asType(), realmList)) {
                String genericType = Utils.getGenericType(field);
                writer.emitStatement("stringBuilder.append(\"RealmList<%s>[\").append(%s().size()).append(\"]\")",
                        genericType,
                        metadata.getGetter(fieldName));
            } else {
                writer.emitStatement("stringBuilder.append(%s())", metadata.getGetter(fieldName));
            }
            writer.emitStatement("stringBuilder.append(\"}\")");

            if (i < fields.size() - 1) {
                writer.emitStatement("stringBuilder.append(\",\")");
            }
        }

        writer.emitStatement("stringBuilder.append(\"]\")");
        writer.emitStatement("return stringBuilder.toString()");
        writer.endMethod();
        writer.emitEmptyLine();
    }

    private void emitHashcodeMethod(JavaWriter writer) throws IOException {
        writer.emitAnnotation("Override");
        writer.beginMethod("int", "hashCode", EnumSet.of(Modifier.PUBLIC));
        writer.emitStatement("String realmName = realm.getPath()");
        writer.emitStatement("String tableName = row.getTable().getName()");
        writer.emitStatement("long rowIndex = row.getIndex()");
        writer.emitEmptyLine();
        writer.emitStatement("int result = 17");
        writer.emitStatement("result = 31 * result + ((realmName != null) ? realmName.hashCode() : 0)");
        writer.emitStatement("result = 31 * result + ((tableName != null) ? tableName.hashCode() : 0)");
        writer.emitStatement("result = 31 * result + (int) (rowIndex ^ (rowIndex >>> 32))");
        writer.emitStatement("return result");
        writer.endMethod();
        writer.emitEmptyLine();
    }

    private void emitEqualsMethod(JavaWriter writer) throws IOException {
        String proxyClassName = className + Constants.PROXY_SUFFIX;
        writer.emitAnnotation("Override");
        writer.beginMethod("boolean", "equals", EnumSet.of(Modifier.PUBLIC), "Object", "o");
        writer.emitStatement("if (this == o) return true");
        writer.emitStatement("if (o == null || getClass() != o.getClass()) return false");
        writer.emitStatement("%s a%s = (%s)o", proxyClassName, className, proxyClassName);  // FooRealmProxy aFoo = (FooRealmProxy)o
        writer.emitEmptyLine();
        writer.emitStatement("String path = realm.getPath()");
        writer.emitStatement("String otherPath = a%s.realm.getPath()", className);
        writer.emitStatement("if (path != null ? !path.equals(otherPath) : otherPath != null) return false;");
        writer.emitEmptyLine();
        writer.emitStatement("String tableName = row.getTable().getName()");
        writer.emitStatement("String otherTableName = a%s.row.getTable().getName()", className);
        writer.emitStatement("if (tableName != null ? !tableName.equals(otherTableName) : otherTableName != null) return false");
        writer.emitEmptyLine();
        writer.emitStatement("if (row.getIndex() != a%s.row.getIndex()) return false", className);
        writer.emitEmptyLine();
        writer.emitStatement("return true");
        writer.endMethod();
        writer.emitEmptyLine();
    }

    private void emitPopulateUsingJsonObjectMethod(JavaWriter writer) throws IOException {
        writer.beginMethod(
                "void",
                "populateUsingJsonObject",
                EnumSet.of(Modifier.PUBLIC, Modifier.STATIC),
                Arrays.asList(className, "obj", "JSONObject", "json"),
                Arrays.asList("JSONException"));

        writer.emitStatement("boolean standalone = obj.realm == null");
        for (VariableElement field : metadata.getFields()) {
            String fieldName = field.getSimpleName().toString();
            String qualifiedFieldType = field.asType().toString();
            if (typeUtils.isAssignable(field.asType(), realmObject)) {
                RealmJsonTypeHelper.emitFillRealmObjectWithJsonValue(
                        metadata.getSetter(fieldName),
                        fieldName,
                        qualifiedFieldType,
                        Utils.getProxyClassSimpleName(field),
                        writer);

            } else if (typeUtils.isAssignable(field.asType(), realmList)) {
                RealmJsonTypeHelper.emitFillRealmListWithJsonValue(
                        metadata.getGetter(fieldName),
                        metadata.getSetter(fieldName),
                        fieldName,
                        ((DeclaredType) field.asType()).getTypeArguments().get(0).toString(),
                        Utils.getProxyClassSimpleName(field),
                        writer);

            } else {
                RealmJsonTypeHelper.emitFillJavaTypeWithJsonValue(
                        metadata.getSetter(fieldName),
                        fieldName,
                        qualifiedFieldType,
                        writer);
            }
        }

        writer.endMethod();
        writer.emitEmptyLine();
    }

    private void emitPopulateUsingJsonStreamMethod(JavaWriter writer) throws IOException {
        writer.beginMethod(
                "void",
                "populateUsingJsonStream",
                EnumSet.of(Modifier.PUBLIC, Modifier.STATIC),
                Arrays.asList(className, "obj", "JsonReader", "reader"),
                Arrays.asList("IOException"));

        writer.emitStatement("boolean standalone = obj.realm == null");
        writer.emitStatement("reader.beginObject()");
        writer.beginControlFlow("while (reader.hasNext())");
        writer.emitStatement("String name = reader.nextName()");

        List<VariableElement> fields = metadata.getFields();
        for (int i = 0; i < fields.size(); i++) {
            VariableElement field = fields.get(i);
            String fieldName = field.getSimpleName().toString();
            String qualifiedFieldType = field.asType().toString();

            if (i == 0) {
                writer.beginControlFlow("if (name.equals(\"%s\") && reader.peek() != JsonToken.NULL)", fieldName);
            } else {
                writer.nextControlFlow("else if (name.equals(\"%s\")  && reader.peek() != JsonToken.NULL)", fieldName);
            }
            if (typeUtils.isAssignable(field.asType(), realmObject)) {
                RealmJsonTypeHelper.emitFillRealmObjectFromStream(
                        metadata.getSetter(fieldName),
                        fieldName,
                        qualifiedFieldType,
                        Utils.getProxyClassSimpleName(field),
                        writer);

            } else if (typeUtils.isAssignable(field.asType(), realmList)) {
                RealmJsonTypeHelper.emitFillRealmListFromStream(
                        metadata.getGetter(fieldName),
                        metadata.getSetter(fieldName),
                        ((DeclaredType) field.asType()).getTypeArguments().get(0).toString(),
                        Utils.getProxyClassSimpleName(field),
                        writer);

            } else {
                RealmJsonTypeHelper.emitFillJavaTypeFromStream(
                        metadata.getSetter(fieldName),
                        fieldName,
                        qualifiedFieldType,
                        writer);
            }
        }

        if (fields.size() > 0) {
            writer.nextControlFlow("else");
            writer.emitStatement("reader.skipValue()");
            writer.endControlFlow();
        }
        writer.endControlFlow();
        writer.emitStatement("reader.endObject()");
        writer.endMethod();
        writer.emitEmptyLine();
    }

    private String staticFieldIndexVarName(VariableElement variableElement) {
        return "INDEX_" + variableElement.getSimpleName().toString().toUpperCase();
    }
}<|MERGE_RESOLUTION|>--- conflicted
+++ resolved
@@ -242,13 +242,8 @@
                         "realm.checkIfValid()"
                 );
                 writer.emitStatement(
-<<<<<<< HEAD
-                        "return (%s) row.get%s(realm.getColumnIndices().get(\"%s\").get(\"%s\"))",
-                        fieldTypeCanonicalName, realmType, className, fieldName);
-=======
                         "return (%s) row.get%s(%s)",
                         fieldTypeCanonicalName, realmType, staticFieldIndexVarName(field));
->>>>>>> 151eb5a7
                 writer.endMethod();
                 writer.emitEmptyLine();
 
@@ -259,13 +254,8 @@
                         "realm.checkIfValid()"
                 );
                 writer.emitStatement(
-<<<<<<< HEAD
-                        "row.set%s(realm.getColumnIndices().get(\"%s\").get(\"%s\"), (%s) value)",
-                        realmType, className, fieldName, castingType);
-=======
                         "row.set%s(%s, (%s) value)",
                         realmType, staticFieldIndexVarName(field), castingType);
->>>>>>> 151eb5a7
                 writer.endMethod();
             } else if (typeUtils.isAssignable(field.asType(), realmObject)) {
                 /**
@@ -275,21 +265,12 @@
                 // Getter
                 writer.emitAnnotation("Override");
                 writer.beginMethod(fieldTypeCanonicalName, metadata.getGetter(fieldName), EnumSet.of(Modifier.PUBLIC));
-<<<<<<< HEAD
-                writer.beginControlFlow("if (row.isNullLink(realm.getColumnIndices().get(\"%s\").get(\"%s\")))", className, fieldName);
-                writer.emitStatement("return null");
-                writer.endControlFlow();
-                writer.emitStatement(
-                        "return realm.get(%s.class, row.getLink(realm.getColumnIndices().get(\"%s\").get(\"%s\")))",
-                        fieldTypeCanonicalName, className, fieldName);
-=======
                 writer.beginControlFlow("if (row.isNullLink(%s))", staticFieldIndexVarName(field));
                 writer.emitStatement("return null");
                 writer.endControlFlow();
                 writer.emitStatement(
                         "return realm.get(%s.class, row.getLink(%s))",
                         fieldTypeCanonicalName, staticFieldIndexVarName(field));
->>>>>>> 151eb5a7
                 writer.endMethod();
                 writer.emitEmptyLine();
 
@@ -297,17 +278,10 @@
                 writer.emitAnnotation("Override");
                 writer.beginMethod("void", metadata.getSetter(fieldName), EnumSet.of(Modifier.PUBLIC), fieldTypeCanonicalName, "value");
                 writer.beginControlFlow("if (value == null)");
-<<<<<<< HEAD
-                writer.emitStatement("row.nullifyLink(realm.getColumnIndices().get(\"%s\").get(\"%s\"))", className, fieldName);
-                writer.emitStatement("return");
-                writer.endControlFlow();
-                writer.emitStatement("row.setLink(realm.getColumnIndices().get(\"%s\").get(\"%s\"), value.row.getIndex())", className, fieldName);
-=======
                 writer.emitStatement("row.nullifyLink(%s)", staticFieldIndexVarName(field));
                 writer.emitStatement("return");
                 writer.endControlFlow();
                 writer.emitStatement("row.setLink(%s, value.row.getIndex())", staticFieldIndexVarName(field));
->>>>>>> 151eb5a7
                 writer.endMethod();
             } else if (typeUtils.isAssignable(field.asType(), realmList)) {
                 /**
@@ -319,24 +293,15 @@
                 writer.emitAnnotation("Override");
                 writer.beginMethod(fieldTypeCanonicalName, metadata.getGetter(fieldName), EnumSet.of(Modifier.PUBLIC));
                 writer.emitStatement(
-<<<<<<< HEAD
-                        "return new RealmList<%s>(%s.class, row.getLinkList(realm.getColumnIndices().get(\"%s\").get(\"%s\")), realm)",
-                        genericType, genericType, className, fieldName);
-=======
                         "return new RealmList<%s>(%s.class, row.getLinkList(%s), realm)",
                         genericType, genericType, staticFieldIndexVarName(field));
->>>>>>> 151eb5a7
                 writer.endMethod();
                 writer.emitEmptyLine();
 
                 // Setter
                 writer.emitAnnotation("Override");
                 writer.beginMethod("void", metadata.getSetter(fieldName), EnumSet.of(Modifier.PUBLIC), fieldTypeCanonicalName, "value");
-<<<<<<< HEAD
-                writer.emitStatement("LinkView links = row.getLinkList(realm.getColumnIndices().get(\"%s\").get(\"%s\"))", className, fieldName);
-=======
                 writer.emitStatement("LinkView links = row.getLinkList(%s)", staticFieldIndexVarName(field));
->>>>>>> 151eb5a7
                 writer.beginControlFlow("if (value == null)");
                 writer.emitStatement("return"); // TODO: delete all the links instead
                 writer.endControlFlow();
